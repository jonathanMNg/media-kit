name: Github Actions
on: [push, pull_request]

defaults:
  run:
    working-directory: media_kit_test

jobs:
  windows:
    name: Windows
    runs-on: windows-latest
    steps:
      - uses: actions/checkout@v2
        with:
          submodules: "true"
      - uses: subosito/flutter-action@v1
        with:
          channel: "stable"
      - run: flutter pub get
      - run: flutter build windows --verbose
      - run: cmake -E tar "cfv" "media_kit_test_win32_x64.7z" --format=7zip "build\windows\runner\Release"
      - uses: actions/upload-artifact@v1
        with:
          name: media_kit_test_win32_x64
          path: media_kit_test/media_kit_test_win32_x64.7z
      - uses: softprops/action-gh-release@v1
        if: github.ref == 'refs/heads/main'
        with:
          draft: true
          prerelease: false
          tag_name: "vnext"
          files: |
            media_kit_test/media_kit_test_win32_x64.7z

  linux:
    name: Linux
    runs-on: ubuntu-latest
    steps:
      - uses: actions/checkout@v2
        with:
          submodules: "true"
      - run: sudo apt-get update
      - run: sudo apt-get install clang cmake ninja-build pkg-config libgtk-3-dev mpv libmpv-dev dpkg-dev p7zip-full p7zip-rar
      - uses: subosito/flutter-action@v1
        with:
          channel: "stable"
      - run: flutter pub get
      - run: flutter build linux --verbose
      - run: 7z a media_kit_test_linux_x64.7z build/linux/x64/release/bundle
      - uses: actions/upload-artifact@v1
        with:
          name: media_kit_test_linux_x64
          path: media_kit_test/media_kit_test_linux_x64.7z
      - uses: softprops/action-gh-release@v1
        if: github.ref == 'refs/heads/main'
        with:
          draft: true
          prerelease: false
          tag_name: "vnext"
          files: |
            media_kit_test/media_kit_test_linux_x64.7z

  macos:
    name: macOS
    runs-on: macos-latest
    steps:
      - uses: actions/checkout@v2
        with:
          submodules: "true"
      - uses: subosito/flutter-action@v1
        with:
          channel: "stable"
      - run: flutter pub get
      - run: flutter build macos --verbose
      - run: 7z a media_kit_test_macos_universal.7z build/macos/Build/Products/Release/media_kit_test.app
      - uses: actions/upload-artifact@v1
        with:
          name: media_kit_test_macos_universal
          path: media_kit_test/media_kit_test_macos_universal.7z
      - uses: softprops/action-gh-release@v1
        if: github.ref == 'refs/heads/main'
        with:
          draft: true
          prerelease: false
          tag_name: "vnext"
          files: |
            media_kit_test/media_kit_test_macos_universal.7z

  ios:
    name: iOS
    runs-on: macos-latest
    steps:
      - uses: actions/checkout@v2
        with:
          submodules: "true"
      - uses: subosito/flutter-action@v1
        with:
          channel: "stable"
      - run: flutter pub get
      - run: flutter build ios --verbose --no-codesign
      - run: 7z a media_kit_test_ios_arm64.7z build/ios/iphoneos/Runner.app
      - uses: actions/upload-artifact@v1
        with:
          name: media_kit_test_ios_arm64
          path: media_kit_test/media_kit_test_ios_arm64.7z
      - uses: softprops/action-gh-release@v1
        if: github.ref == 'refs/heads/main'
        with:
          draft: true
          prerelease: false
          tag_name: "vnext"
          files: |
            media_kit_test/media_kit_test_ios_arm64.7z

<<<<<<< HEAD
  optional-libs-macos:
    name: Optional Libs macOS
    runs-on: macos-latest
=======
  android:
    name: Android
    runs-on: ubuntu-latest
>>>>>>> 26b5eb57
    steps:
      - uses: actions/checkout@v2
        with:
          submodules: "true"
<<<<<<< HEAD
      - uses: subosito/flutter-action@v1
        with:
          channel: "stable"
      - name: Delete lines containing `media_kit_libs_` in `pubspec.yaml`
        run: |
          sed -i '' '/media_kit_libs_/d' pubspec.yaml
          cat pubspec.yaml
      - run: flutter pub get
      - run: flutter build macos --verbose

  optional-libs-ios:
    name: Optional Libs iOS
    runs-on: macos-latest
    steps:
      - uses: actions/checkout@v2
        with:
          submodules: "true"
      - uses: subosito/flutter-action@v1
        with:
          channel: "stable"
      - name: Delete lines containing `media_kit_libs_` in `pubspec.yaml`
        run: |
          sed -i '' '/media_kit_libs_/d' pubspec.yaml
          cat pubspec.yaml
      - run: flutter pub get
      - run: flutter build ios --verbose --no-codesign
=======
      - run: sudo apt-get update
      - run: sudo apt-get install clang cmake ninja-build pkg-config libgtk-3-dev dpkg-dev p7zip-full p7zip-rar
      - uses: subosito/flutter-action@v1
        with:
          channel: "stable"
      - run: flutter pub get
      - run: flutter build apk --split-per-abi --verbose
      - run: |
          mv build/app/outputs/flutter-apk/app-armeabi-v7a-release.apk build/app/outputs/flutter-apk/media_kit_test_android-armeabi-v7a.apk
          mv build/app/outputs/flutter-apk/app-arm64-v8a-release.apk build/app/outputs/flutter-apk/media_kit_test_android-arm64-v8a.apk
          mv build/app/outputs/flutter-apk/app-x86_64-release.apk build/app/outputs/flutter-apk/media_kit_test_android-x86_64.apk
      - uses: actions/upload-artifact@v1
        with:
          name: media_kit_test_android-armeabi-v7a
          path: media_kit_test/build/app/outputs/flutter-apk/media_kit_test_android-armeabi-v7a.apk
      - uses: actions/upload-artifact@v1
        with:
          name: media_kit_test_android-arm64-v8a
          path: media_kit_test/build/app/outputs/flutter-apk/media_kit_test_android-arm64-v8a.apk
      - uses: actions/upload-artifact@v1
        with:
          name: media_kit_test_android-x86_64
          path: media_kit_test/build/app/outputs/flutter-apk/media_kit_test_android-x86_64.apk
      - uses: softprops/action-gh-release@v1
        if: github.ref == 'refs/heads/main'
        with:
          draft: true
          prerelease: false
          tag_name: "vnext"
          files: |
            media_kit_test/build/app/outputs/flutter-apk/media_kit_test_android-armeabi-v7a.apk
            media_kit_test/build/app/outputs/flutter-apk/media_kit_test_android-arm64-v8a.apk
            media_kit_test/build/app/outputs/flutter-apk/media_kit_test_android-x86_64.apk
>>>>>>> 26b5eb57
<|MERGE_RESOLUTION|>--- conflicted
+++ resolved
@@ -112,47 +112,13 @@
           files: |
             media_kit_test/media_kit_test_ios_arm64.7z
 
-<<<<<<< HEAD
-  optional-libs-macos:
-    name: Optional Libs macOS
-    runs-on: macos-latest
-=======
   android:
     name: Android
     runs-on: ubuntu-latest
->>>>>>> 26b5eb57
     steps:
       - uses: actions/checkout@v2
         with:
           submodules: "true"
-<<<<<<< HEAD
-      - uses: subosito/flutter-action@v1
-        with:
-          channel: "stable"
-      - name: Delete lines containing `media_kit_libs_` in `pubspec.yaml`
-        run: |
-          sed -i '' '/media_kit_libs_/d' pubspec.yaml
-          cat pubspec.yaml
-      - run: flutter pub get
-      - run: flutter build macos --verbose
-
-  optional-libs-ios:
-    name: Optional Libs iOS
-    runs-on: macos-latest
-    steps:
-      - uses: actions/checkout@v2
-        with:
-          submodules: "true"
-      - uses: subosito/flutter-action@v1
-        with:
-          channel: "stable"
-      - name: Delete lines containing `media_kit_libs_` in `pubspec.yaml`
-        run: |
-          sed -i '' '/media_kit_libs_/d' pubspec.yaml
-          cat pubspec.yaml
-      - run: flutter pub get
-      - run: flutter build ios --verbose --no-codesign
-=======
       - run: sudo apt-get update
       - run: sudo apt-get install clang cmake ninja-build pkg-config libgtk-3-dev dpkg-dev p7zip-full p7zip-rar
       - uses: subosito/flutter-action@v1
@@ -186,4 +152,37 @@
             media_kit_test/build/app/outputs/flutter-apk/media_kit_test_android-armeabi-v7a.apk
             media_kit_test/build/app/outputs/flutter-apk/media_kit_test_android-arm64-v8a.apk
             media_kit_test/build/app/outputs/flutter-apk/media_kit_test_android-x86_64.apk
->>>>>>> 26b5eb57
+
+  optional-libs-macos:
+    name: Optional Libs macOS
+    runs-on: macos-latest
+    steps:
+      - uses: actions/checkout@v2
+        with:
+          submodules: "true"
+      - uses: subosito/flutter-action@v1
+        with:
+          channel: "stable"
+      - name: Delete lines containing `media_kit_libs_` in `pubspec.yaml`
+        run: |
+          sed -i '' '/media_kit_libs_/d' pubspec.yaml
+          cat pubspec.yaml
+      - run: flutter pub get
+      - run: flutter build macos --verbose
+
+  optional-libs-ios:
+    name: Optional Libs iOS
+    runs-on: macos-latest
+    steps:
+      - uses: actions/checkout@v2
+        with:
+          submodules: "true"
+      - uses: subosito/flutter-action@v1
+        with:
+          channel: "stable"
+      - name: Delete lines containing `media_kit_libs_` in `pubspec.yaml`
+        run: |
+          sed -i '' '/media_kit_libs_/d' pubspec.yaml
+          cat pubspec.yaml
+      - run: flutter pub get
+      - run: flutter build ios --verbose --no-codesign