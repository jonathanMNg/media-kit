import 'package:flutter/material.dart';

import 'tests/01.single_player_single_video.dart';
import 'tests/02.single_player_multiple_video.dart';
import 'tests/03.multiple_player_multiple_video.dart';
import 'tests/04.tabs_test.dart';
import 'tests/05.stress_test.dart';
import 'tests/06.paint_first_frame.dart';

void main() {
  runApp(const MyApp());
}

class MyApp extends StatelessWidget {
  const MyApp({super.key});

  @override
  Widget build(BuildContext context) {
    return MaterialApp(
      theme: ThemeData(
        pageTransitionsTheme: const PageTransitionsTheme(
          builders: {
            TargetPlatform.android: OpenUpwardsPageTransitionsBuilder(),
            TargetPlatform.iOS: OpenUpwardsPageTransitionsBuilder(),
            TargetPlatform.linux: OpenUpwardsPageTransitionsBuilder(),
            TargetPlatform.macOS: OpenUpwardsPageTransitionsBuilder(),
            TargetPlatform.windows: OpenUpwardsPageTransitionsBuilder(),
          },
        ),
      ),
      home: const HomeScreen(),
    );
  }
}

class HomeScreen extends StatelessWidget {
  const HomeScreen({Key? key}) : super(key: key);

  @override
  Widget build(BuildContext context) {
    return Scaffold(
      appBar: AppBar(
        title: const Text('package:media_kit'),
      ),
      body: Column(
        crossAxisAlignment: CrossAxisAlignment.start,
        children: [
          ListTile(
            title: const Text(
              '01.single_player_single_video.dart',
              style: TextStyle(fontSize: 14.0),
              maxLines: 1,
              overflow: TextOverflow.ellipsis,
            ),
            onTap: () {
              Navigator.of(context).push(
                MaterialPageRoute(
                  builder: (context) => const SinglePlayerSingleVideoScreen(),
                ),
              );
            },
          ),
          ListTile(
            title: const Text(
              '02.single_player_multiple_video.dart',
              style: TextStyle(fontSize: 14.0),
              maxLines: 1,
              overflow: TextOverflow.ellipsis,
            ),
            onTap: () {
              Navigator.of(context).push(
                MaterialPageRoute(
                  builder: (context) => const SinglePlayerMultipleVideoScreen(),
                ),
              );
            },
          ),
          ListTile(
            title: const Text(
              '03.multiple_player_multiple_video.dart',
              style: TextStyle(fontSize: 14.0),
              maxLines: 1,
              overflow: TextOverflow.ellipsis,
            ),
            onTap: () {
              Navigator.of(context).push(
                MaterialPageRoute(
                  builder: (context) =>
                      const MultiplePlayerMultipleVideoScreen(),
                ),
              );
            },
          ),
          ListTile(
            title: const Text(
              '04.tabs_test.dart',
              style: TextStyle(fontSize: 14.0),
              maxLines: 1,
              overflow: TextOverflow.ellipsis,
            ),
            onTap: () {
              Navigator.of(context).push(
                MaterialPageRoute(
                  builder: (context) => const TabsTest(),
                ),
              );
            },
          ),
          ListTile(
            title: const Text(
              '05.stress_test.dart',
              style: TextStyle(fontSize: 14.0),
              maxLines: 1,
              overflow: TextOverflow.ellipsis,
            ),
            onTap: () {
              Navigator.of(context).push(
                MaterialPageRoute(
                  builder: (context) => const StressTestScreen(),
                ),
              );
            },
          ),
          ListTile(
            title: const Text(
              '06.paint_first_frame.dart',
              style: TextStyle(fontSize: 14.0),
              maxLines: 1,
              overflow: TextOverflow.ellipsis,
            ),
            onTap: () {
              paintFirstFrame(context);
            },
          ),
        ],
      ),
    );
  }
<<<<<<< HEAD
=======
}

// Multiple [Player]s with multiple [Video]s

class MultiplePlayersMultipleVideosScreen extends StatefulWidget {
  const MultiplePlayersMultipleVideosScreen({Key? key}) : super(key: key);

  @override
  State<MultiplePlayersMultipleVideosScreen> createState() =>
      _MultiplePlayersMultipleVideosScreenState();
}

class _MultiplePlayersMultipleVideosScreenState
    extends State<MultiplePlayersMultipleVideosScreen> {
  // Create a [Player] instance from `package:media_kit`.
  final List<Player> players = [Player(), Player()];
  // Reference to the [VideoController] instance.
  List<VideoController?> controllers = [null, null];

  @override
  void initState() {
    super.initState();
    Future.microtask(() async {
      // Create a [VideoController] instance from `package:media_kit_video`.
      // Pass the [handle] of the [Player] from `package:media_kit` to the [VideoController] constructor.
      for (int i = 0; i < players.length; i++) {
        controllers[i] = await VideoController.create(players[i].handle);
      }
      setState(() {});
    });
  }

  @override
  void dispose() {
    Future.microtask(() async {
      debugPrint('Disposing [Player]s and [VideoController]s...');
      for (int i = 0; i < players.length; i++) {
        await controllers[i]?.dispose();
        await players[i].dispose();
      }
    });
    super.dispose();
  }

  List<Widget> getAssetsListForIndex(int i) => [
        const Padding(
          padding: EdgeInsets.only(
            left: 16.0,
            top: 16.0,
            bottom: 16.0,
          ),
          child: Text('Asset Videos:'),
        ),
        const Divider(height: 1.0, thickness: 1.0),
        for (int j = 0; j < 5; j++)
          ListTile(
            title: Text(
              'video_$j.mp4',
              style: const TextStyle(
                fontSize: 14.0,
              ),
              maxLines: 1,
              overflow: TextOverflow.ellipsis,
            ),
            onTap: () {
              players[i].open(
                Playlist(
                  [
                    Media(
                      'asset://assets/video_$j.mp4',
                    ),
                  ],
                ),
              );
            },
          ),
      ];

  Widget getVideoForIndex(int i) => Column(
        mainAxisSize: MainAxisSize.min,
        children: [
          Expanded(
            child: Card(
              elevation: 8.0,
              clipBehavior: Clip.antiAlias,
              margin: const EdgeInsets.all(32.0),
              child: Video(
                controller: controllers[i],
              ),
            ),
          ),
          SeekBar(player: players[i]),
          const SizedBox(height: 32.0),
        ],
      );

  @override
  Widget build(BuildContext context) {
    final horizontal =
        MediaQuery.of(context).size.width > MediaQuery.of(context).size.height;
    return Scaffold(
      appBar: AppBar(
        title: const Text('package:media_kit'),
      ),
      body: horizontal
          ? Row(
              children: [
                for (int i = 0; i < 2; i++)
                  Expanded(
                    child: ListView(
                      children: [
                        Container(
                          alignment: Alignment.center,
                          width: MediaQuery.of(context).size.width / 2,
                          height: MediaQuery.of(context).size.width /
                              2 *
                              12.0 /
                              16.0,
                          child: getVideoForIndex(i),
                        ),
                        const Divider(height: 1.0, thickness: 1.0),
                        ...getAssetsListForIndex(i),
                      ],
                    ),
                  ),
              ],
            )
          : ListView(
              children: [
                for (int i = 0; i < 2; i++) ...[
                  Container(
                    alignment: Alignment.center,
                    width: (MediaQuery.of(context).size.width - 64.0),
                    height: (MediaQuery.of(context).size.width - 64.0),
                    child: getVideoForIndex(i),
                  ),
                  const Divider(height: 1.0, thickness: 1.0),
                  ...getAssetsListForIndex(i),
                ]
              ],
            ),
    );
  }
}

class TracksSelector extends StatefulWidget {
  final Player player;

  const TracksSelector({
    Key? key,
    required this.player,
  }) : super(key: key);

  @override
  State<TracksSelector> createState() => _TracksSelectorState();
}

class _TracksSelectorState extends State<TracksSelector> {
  final List<StreamSubscription> _subscriptions = [];
  Track track = const Track();
  Tracks tracks = const Tracks();

  @override
  void initState() {
    super.initState();
    _subscriptions.addAll(
      [
        widget.player.streams.track.listen((event) {
          setState(() {
            track = event;
          });
        }),
        widget.player.streams.tracks.listen((event) {
          setState(() {
            tracks = event;
          });
        }),
      ],
    );
  }

  @override
  void dispose() {
    super.dispose();
    for (final s in _subscriptions) {
      s.cancel();
    }
  }

  @override
  Widget build(BuildContext context) {
    return Row(
      mainAxisAlignment: MainAxisAlignment.end,
      children: [
        DropdownButton<VideoTrack>(
          icon: const Padding(
            padding: EdgeInsets.only(left: 8.0),
            child: Icon(Icons.videocam_outlined),
          ),
          value: track.video,
          items: tracks.video
              .map(
                (e) => DropdownMenuItem(
                  value: e,
                  child: Text(
                    '${e.id} • ${e.title} • ${e.language}',
                    style: const TextStyle(
                      fontSize: 14.0,
                    ),
                  ),
                ),
              )
              .toList(),
          onChanged: (track) {
            if (track != null) {
              widget.player.setVideoTrack(track);
            }
          },
        ),
        const SizedBox(width: 16.0),
        DropdownButton<AudioTrack>(
          icon: const Padding(
            padding: EdgeInsets.only(left: 8.0),
            child: Icon(Icons.audiotrack_outlined),
          ),
          value: track.audio,
          items: tracks.audio
              .map(
                (e) => DropdownMenuItem(
                  value: e,
                  child: Text(
                    '${e.id} • ${e.title} • ${e.language}',
                    style: const TextStyle(
                      fontSize: 14.0,
                    ),
                  ),
                ),
              )
              .toList(),
          onChanged: (track) {
            if (track != null) {
              widget.player.setAudioTrack(track);
            }
          },
        ),
        const SizedBox(width: 16.0),
        DropdownButton<SubtitleTrack>(
          icon: const Padding(
            padding: EdgeInsets.only(left: 8.0),
            child: Icon(Icons.subtitles_outlined),
          ),
          value: track.subtitle,
          items: tracks.subtitle
              .map(
                (e) => DropdownMenuItem(
                  value: e,
                  child: Text(
                    '${e.id} • ${e.title} • ${e.language}',
                    style: const TextStyle(
                      fontSize: 14.0,
                    ),
                  ),
                ),
              )
              .toList(),
          onChanged: (track) {
            if (track != null) {
              widget.player.setSubtitleTrack(track);
            }
          },
        ),
        const SizedBox(width: 48.0),
      ],
    );
  }
}

class SeekBar extends StatefulWidget {
  final Player player;
  const SeekBar({
    Key? key,
    required this.player,
  }) : super(key: key);

  @override
  State<SeekBar> createState() => _SeekBarState();
}

class _SeekBarState extends State<SeekBar> {
  bool playing = false;
  Duration position = Duration.zero;
  Duration duration = Duration.zero;

  List<StreamSubscription> subscriptions = [];

  @override
  void initState() {
    super.initState();
    playing = widget.player.state.playing;
    position = widget.player.state.position;
    duration = widget.player.state.duration;
    subscriptions.addAll(
      [
        widget.player.streams.playing.listen((event) {
          setState(() {
            playing = event;
          });
        }),
        widget.player.streams.position.listen((event) {
          setState(() {
            position = event;
          });
        }),
        widget.player.streams.duration.listen((event) {
          setState(() {
            duration = event;
          });
        }),
      ],
    );
  }

  @override
  void dispose() {
    super.dispose();
    for (final s in subscriptions) {
      s.cancel();
    }
  }

  @override
  Widget build(BuildContext context) {
    return Row(
      crossAxisAlignment: CrossAxisAlignment.center,
      children: [
        const SizedBox(width: 48.0),
        IconButton(
          onPressed: widget.player.playOrPause,
          icon: Icon(
            playing ? Icons.pause : Icons.play_arrow,
          ),
          color: Theme.of(context).primaryColor,
          iconSize: 36.0,
        ),
        const SizedBox(width: 24.0),
        Text(position.toString().substring(2, 7)),
        Expanded(
          child: Slider(
            min: 0.0,
            max: duration.inMilliseconds.toDouble(),
            value: position.inMilliseconds.toDouble().clamp(
                  0,
                  duration.inMilliseconds.toDouble(),
                ),
            onChanged: (e) {
              setState(() {
                position = Duration(milliseconds: e ~/ 1);
              });
            },
            onChangeEnd: (e) {
              widget.player.seek(Duration(milliseconds: e ~/ 1));
            },
          ),
        ),
        Text(duration.toString().substring(2, 7)),
        const SizedBox(width: 48.0),
      ],
    );
  }
}

// Stress test.

class StressTestScreen extends StatefulWidget {
  const StressTestScreen({Key? key}) : super(key: key);

  @override
  State<StressTestScreen> createState() => _StressTestScreenState();
}

class _StressTestScreenState extends State<StressTestScreen> {
  static const int count = 20;
  List<Player> players = [];
  List<VideoController> controllers = [];

  @override
  void initState() {
    super.initState();
    Future.microtask(
      () async {
        for (int i = 0; i < count; i++) {
          final player = Player(
            configuration: const PlayerConfiguration(events: false),
          );
          final controller = await VideoController.create(player.handle);
          players.add(player);
          controllers.add(controller);
        }
        for (int i = 0; i < count; i++) {
          await players[i].open(
            Playlist([Media('asset://assets/video_${i % 5}.mp4')]),
            play: true,
          );
          await players[i].setPlaylistMode(PlaylistMode.loop);
          await players[i].setVolume(0.0);
        }
        setState(() {});
      },
    );
  }

  @override
  void dispose() {
    Future.microtask(() async {
      for (final e in controllers) {
        await e.dispose();
      }
      for (final e in players) {
        await e.dispose();
      }
    });
    super.dispose();
  }

  @override
  Widget build(BuildContext context) {
    final children = controllers
        .map(
          (e) => Card(
            elevation: 4.0,
            margin: EdgeInsets.zero,
            clipBehavior: Clip.antiAlias,
            child: Video(controller: e),
          ),
        )
        .toList();
    return Scaffold(
      appBar: AppBar(
        title: const Text('package:media_kit'),
      ),
      body: MediaQuery.of(context).size.width >
              MediaQuery.of(context).size.height
          ? GridView.count(
              crossAxisCount: 2,
              padding: const EdgeInsets.all(16.0),
              mainAxisSpacing: 16.0,
              crossAxisSpacing: 16.0,
              childAspectRatio: 16.0 / 9.0,
              children: children,
            )
          : ListView(
              padding: const EdgeInsets.fromLTRB(16.0, 16.0, 16.0, 0.0),
              children: children
                  .map(
                    (e) => Container(
                      padding: const EdgeInsets.only(bottom: 16.0),
                      width: MediaQuery.of(context).size.width - 32.0,
                      height:
                          9 / 16.0 * (MediaQuery.of(context).size.width - 32.0),
                      child: e,
                    ),
                  )
                  .toList(),
            ),
    );
  }
}

class MultiplePlayersMultipleVideosTabsScreen extends StatelessWidget {
  const MultiplePlayersMultipleVideosTabsScreen({Key? key}) : super(key: key);

  static const int count = 5;

  @override
  Widget build(BuildContext context) {
    return DefaultTabController(
      length: count,
      child: Scaffold(
        appBar: AppBar(
          title: const Text('package:media_kit'),
          bottom: PreferredSize(
            preferredSize: const Size.fromHeight(kToolbarHeight),
            child: Align(
              alignment: Alignment.centerLeft,
              child: TabBar(
                isScrollable: true,
                labelStyle: TextStyle(
                  fontSize: 14.0,
                  fontFamily: _fontFamily,
                ),
                unselectedLabelStyle: TextStyle(
                  fontSize: 14.0,
                  fontFamily: _fontFamily,
                ),
                tabs: [
                  for (int i = 0; i < count; i++)
                    Tab(
                      text: 'video_$i.mp4',
                    ),
                ],
              ),
            ),
          ),
        ),
        body: TabBarView(
          children: [
            for (int i = 0; i < count; i++) TabScreen(i),
          ],
        ),
      ),
    );
  }
}

class TabScreen extends StatefulWidget {
  final int i;
  const TabScreen(this.i, {Key? key}) : super(key: key);
  @override
  State<TabScreen> createState() => _TabScreenState();
}

class _TabScreenState extends State<TabScreen> {
  Player player = Player();
  VideoController? controller;

  @override
  void initState() {
    super.initState();
    Future.microtask(() async {
      controller = await VideoController.create(
        player.handle,
      );
      await player.open(
        Playlist(
          [
            Media('asset://assets/video_${widget.i}.mp4'),
          ],
        ),
      );
      await player.setPlaylistMode(PlaylistMode.loop);
      await player.setVolume(0.0);
      setState(() {});
    });
  }

  @override
  void dispose() {
    Future.microtask(() async {
      await controller?.dispose();
      await player.dispose();
    });
    super.dispose();
  }

  @override
  Widget build(BuildContext context) {
    return Video(controller: controller);
  }
}

String? _fontFamily = {
  'windows': 'Segoe UI',
  'linux': 'Inter',
  'macOS': 'SF Pro Text',
  'android': 'Roboto',
  'ios': 'SF Pro Text',
}[Platform.operatingSystem];

void pipeLogsToConsole(Player player) {
  player.streams.log.listen((event) {
    if (kDebugMode) {
      print("mpv: ${event.prefix}: ${event.level}: ${event.text}");
    }
  });
>>>>>>> 03d8a702
}<|MERGE_RESOLUTION|>--- conflicted
+++ resolved
@@ -136,581 +136,4 @@
       ),
     );
   }
-<<<<<<< HEAD
-=======
-}
-
-// Multiple [Player]s with multiple [Video]s
-
-class MultiplePlayersMultipleVideosScreen extends StatefulWidget {
-  const MultiplePlayersMultipleVideosScreen({Key? key}) : super(key: key);
-
-  @override
-  State<MultiplePlayersMultipleVideosScreen> createState() =>
-      _MultiplePlayersMultipleVideosScreenState();
-}
-
-class _MultiplePlayersMultipleVideosScreenState
-    extends State<MultiplePlayersMultipleVideosScreen> {
-  // Create a [Player] instance from `package:media_kit`.
-  final List<Player> players = [Player(), Player()];
-  // Reference to the [VideoController] instance.
-  List<VideoController?> controllers = [null, null];
-
-  @override
-  void initState() {
-    super.initState();
-    Future.microtask(() async {
-      // Create a [VideoController] instance from `package:media_kit_video`.
-      // Pass the [handle] of the [Player] from `package:media_kit` to the [VideoController] constructor.
-      for (int i = 0; i < players.length; i++) {
-        controllers[i] = await VideoController.create(players[i].handle);
-      }
-      setState(() {});
-    });
-  }
-
-  @override
-  void dispose() {
-    Future.microtask(() async {
-      debugPrint('Disposing [Player]s and [VideoController]s...');
-      for (int i = 0; i < players.length; i++) {
-        await controllers[i]?.dispose();
-        await players[i].dispose();
-      }
-    });
-    super.dispose();
-  }
-
-  List<Widget> getAssetsListForIndex(int i) => [
-        const Padding(
-          padding: EdgeInsets.only(
-            left: 16.0,
-            top: 16.0,
-            bottom: 16.0,
-          ),
-          child: Text('Asset Videos:'),
-        ),
-        const Divider(height: 1.0, thickness: 1.0),
-        for (int j = 0; j < 5; j++)
-          ListTile(
-            title: Text(
-              'video_$j.mp4',
-              style: const TextStyle(
-                fontSize: 14.0,
-              ),
-              maxLines: 1,
-              overflow: TextOverflow.ellipsis,
-            ),
-            onTap: () {
-              players[i].open(
-                Playlist(
-                  [
-                    Media(
-                      'asset://assets/video_$j.mp4',
-                    ),
-                  ],
-                ),
-              );
-            },
-          ),
-      ];
-
-  Widget getVideoForIndex(int i) => Column(
-        mainAxisSize: MainAxisSize.min,
-        children: [
-          Expanded(
-            child: Card(
-              elevation: 8.0,
-              clipBehavior: Clip.antiAlias,
-              margin: const EdgeInsets.all(32.0),
-              child: Video(
-                controller: controllers[i],
-              ),
-            ),
-          ),
-          SeekBar(player: players[i]),
-          const SizedBox(height: 32.0),
-        ],
-      );
-
-  @override
-  Widget build(BuildContext context) {
-    final horizontal =
-        MediaQuery.of(context).size.width > MediaQuery.of(context).size.height;
-    return Scaffold(
-      appBar: AppBar(
-        title: const Text('package:media_kit'),
-      ),
-      body: horizontal
-          ? Row(
-              children: [
-                for (int i = 0; i < 2; i++)
-                  Expanded(
-                    child: ListView(
-                      children: [
-                        Container(
-                          alignment: Alignment.center,
-                          width: MediaQuery.of(context).size.width / 2,
-                          height: MediaQuery.of(context).size.width /
-                              2 *
-                              12.0 /
-                              16.0,
-                          child: getVideoForIndex(i),
-                        ),
-                        const Divider(height: 1.0, thickness: 1.0),
-                        ...getAssetsListForIndex(i),
-                      ],
-                    ),
-                  ),
-              ],
-            )
-          : ListView(
-              children: [
-                for (int i = 0; i < 2; i++) ...[
-                  Container(
-                    alignment: Alignment.center,
-                    width: (MediaQuery.of(context).size.width - 64.0),
-                    height: (MediaQuery.of(context).size.width - 64.0),
-                    child: getVideoForIndex(i),
-                  ),
-                  const Divider(height: 1.0, thickness: 1.0),
-                  ...getAssetsListForIndex(i),
-                ]
-              ],
-            ),
-    );
-  }
-}
-
-class TracksSelector extends StatefulWidget {
-  final Player player;
-
-  const TracksSelector({
-    Key? key,
-    required this.player,
-  }) : super(key: key);
-
-  @override
-  State<TracksSelector> createState() => _TracksSelectorState();
-}
-
-class _TracksSelectorState extends State<TracksSelector> {
-  final List<StreamSubscription> _subscriptions = [];
-  Track track = const Track();
-  Tracks tracks = const Tracks();
-
-  @override
-  void initState() {
-    super.initState();
-    _subscriptions.addAll(
-      [
-        widget.player.streams.track.listen((event) {
-          setState(() {
-            track = event;
-          });
-        }),
-        widget.player.streams.tracks.listen((event) {
-          setState(() {
-            tracks = event;
-          });
-        }),
-      ],
-    );
-  }
-
-  @override
-  void dispose() {
-    super.dispose();
-    for (final s in _subscriptions) {
-      s.cancel();
-    }
-  }
-
-  @override
-  Widget build(BuildContext context) {
-    return Row(
-      mainAxisAlignment: MainAxisAlignment.end,
-      children: [
-        DropdownButton<VideoTrack>(
-          icon: const Padding(
-            padding: EdgeInsets.only(left: 8.0),
-            child: Icon(Icons.videocam_outlined),
-          ),
-          value: track.video,
-          items: tracks.video
-              .map(
-                (e) => DropdownMenuItem(
-                  value: e,
-                  child: Text(
-                    '${e.id} • ${e.title} • ${e.language}',
-                    style: const TextStyle(
-                      fontSize: 14.0,
-                    ),
-                  ),
-                ),
-              )
-              .toList(),
-          onChanged: (track) {
-            if (track != null) {
-              widget.player.setVideoTrack(track);
-            }
-          },
-        ),
-        const SizedBox(width: 16.0),
-        DropdownButton<AudioTrack>(
-          icon: const Padding(
-            padding: EdgeInsets.only(left: 8.0),
-            child: Icon(Icons.audiotrack_outlined),
-          ),
-          value: track.audio,
-          items: tracks.audio
-              .map(
-                (e) => DropdownMenuItem(
-                  value: e,
-                  child: Text(
-                    '${e.id} • ${e.title} • ${e.language}',
-                    style: const TextStyle(
-                      fontSize: 14.0,
-                    ),
-                  ),
-                ),
-              )
-              .toList(),
-          onChanged: (track) {
-            if (track != null) {
-              widget.player.setAudioTrack(track);
-            }
-          },
-        ),
-        const SizedBox(width: 16.0),
-        DropdownButton<SubtitleTrack>(
-          icon: const Padding(
-            padding: EdgeInsets.only(left: 8.0),
-            child: Icon(Icons.subtitles_outlined),
-          ),
-          value: track.subtitle,
-          items: tracks.subtitle
-              .map(
-                (e) => DropdownMenuItem(
-                  value: e,
-                  child: Text(
-                    '${e.id} • ${e.title} • ${e.language}',
-                    style: const TextStyle(
-                      fontSize: 14.0,
-                    ),
-                  ),
-                ),
-              )
-              .toList(),
-          onChanged: (track) {
-            if (track != null) {
-              widget.player.setSubtitleTrack(track);
-            }
-          },
-        ),
-        const SizedBox(width: 48.0),
-      ],
-    );
-  }
-}
-
-class SeekBar extends StatefulWidget {
-  final Player player;
-  const SeekBar({
-    Key? key,
-    required this.player,
-  }) : super(key: key);
-
-  @override
-  State<SeekBar> createState() => _SeekBarState();
-}
-
-class _SeekBarState extends State<SeekBar> {
-  bool playing = false;
-  Duration position = Duration.zero;
-  Duration duration = Duration.zero;
-
-  List<StreamSubscription> subscriptions = [];
-
-  @override
-  void initState() {
-    super.initState();
-    playing = widget.player.state.playing;
-    position = widget.player.state.position;
-    duration = widget.player.state.duration;
-    subscriptions.addAll(
-      [
-        widget.player.streams.playing.listen((event) {
-          setState(() {
-            playing = event;
-          });
-        }),
-        widget.player.streams.position.listen((event) {
-          setState(() {
-            position = event;
-          });
-        }),
-        widget.player.streams.duration.listen((event) {
-          setState(() {
-            duration = event;
-          });
-        }),
-      ],
-    );
-  }
-
-  @override
-  void dispose() {
-    super.dispose();
-    for (final s in subscriptions) {
-      s.cancel();
-    }
-  }
-
-  @override
-  Widget build(BuildContext context) {
-    return Row(
-      crossAxisAlignment: CrossAxisAlignment.center,
-      children: [
-        const SizedBox(width: 48.0),
-        IconButton(
-          onPressed: widget.player.playOrPause,
-          icon: Icon(
-            playing ? Icons.pause : Icons.play_arrow,
-          ),
-          color: Theme.of(context).primaryColor,
-          iconSize: 36.0,
-        ),
-        const SizedBox(width: 24.0),
-        Text(position.toString().substring(2, 7)),
-        Expanded(
-          child: Slider(
-            min: 0.0,
-            max: duration.inMilliseconds.toDouble(),
-            value: position.inMilliseconds.toDouble().clamp(
-                  0,
-                  duration.inMilliseconds.toDouble(),
-                ),
-            onChanged: (e) {
-              setState(() {
-                position = Duration(milliseconds: e ~/ 1);
-              });
-            },
-            onChangeEnd: (e) {
-              widget.player.seek(Duration(milliseconds: e ~/ 1));
-            },
-          ),
-        ),
-        Text(duration.toString().substring(2, 7)),
-        const SizedBox(width: 48.0),
-      ],
-    );
-  }
-}
-
-// Stress test.
-
-class StressTestScreen extends StatefulWidget {
-  const StressTestScreen({Key? key}) : super(key: key);
-
-  @override
-  State<StressTestScreen> createState() => _StressTestScreenState();
-}
-
-class _StressTestScreenState extends State<StressTestScreen> {
-  static const int count = 20;
-  List<Player> players = [];
-  List<VideoController> controllers = [];
-
-  @override
-  void initState() {
-    super.initState();
-    Future.microtask(
-      () async {
-        for (int i = 0; i < count; i++) {
-          final player = Player(
-            configuration: const PlayerConfiguration(events: false),
-          );
-          final controller = await VideoController.create(player.handle);
-          players.add(player);
-          controllers.add(controller);
-        }
-        for (int i = 0; i < count; i++) {
-          await players[i].open(
-            Playlist([Media('asset://assets/video_${i % 5}.mp4')]),
-            play: true,
-          );
-          await players[i].setPlaylistMode(PlaylistMode.loop);
-          await players[i].setVolume(0.0);
-        }
-        setState(() {});
-      },
-    );
-  }
-
-  @override
-  void dispose() {
-    Future.microtask(() async {
-      for (final e in controllers) {
-        await e.dispose();
-      }
-      for (final e in players) {
-        await e.dispose();
-      }
-    });
-    super.dispose();
-  }
-
-  @override
-  Widget build(BuildContext context) {
-    final children = controllers
-        .map(
-          (e) => Card(
-            elevation: 4.0,
-            margin: EdgeInsets.zero,
-            clipBehavior: Clip.antiAlias,
-            child: Video(controller: e),
-          ),
-        )
-        .toList();
-    return Scaffold(
-      appBar: AppBar(
-        title: const Text('package:media_kit'),
-      ),
-      body: MediaQuery.of(context).size.width >
-              MediaQuery.of(context).size.height
-          ? GridView.count(
-              crossAxisCount: 2,
-              padding: const EdgeInsets.all(16.0),
-              mainAxisSpacing: 16.0,
-              crossAxisSpacing: 16.0,
-              childAspectRatio: 16.0 / 9.0,
-              children: children,
-            )
-          : ListView(
-              padding: const EdgeInsets.fromLTRB(16.0, 16.0, 16.0, 0.0),
-              children: children
-                  .map(
-                    (e) => Container(
-                      padding: const EdgeInsets.only(bottom: 16.0),
-                      width: MediaQuery.of(context).size.width - 32.0,
-                      height:
-                          9 / 16.0 * (MediaQuery.of(context).size.width - 32.0),
-                      child: e,
-                    ),
-                  )
-                  .toList(),
-            ),
-    );
-  }
-}
-
-class MultiplePlayersMultipleVideosTabsScreen extends StatelessWidget {
-  const MultiplePlayersMultipleVideosTabsScreen({Key? key}) : super(key: key);
-
-  static const int count = 5;
-
-  @override
-  Widget build(BuildContext context) {
-    return DefaultTabController(
-      length: count,
-      child: Scaffold(
-        appBar: AppBar(
-          title: const Text('package:media_kit'),
-          bottom: PreferredSize(
-            preferredSize: const Size.fromHeight(kToolbarHeight),
-            child: Align(
-              alignment: Alignment.centerLeft,
-              child: TabBar(
-                isScrollable: true,
-                labelStyle: TextStyle(
-                  fontSize: 14.0,
-                  fontFamily: _fontFamily,
-                ),
-                unselectedLabelStyle: TextStyle(
-                  fontSize: 14.0,
-                  fontFamily: _fontFamily,
-                ),
-                tabs: [
-                  for (int i = 0; i < count; i++)
-                    Tab(
-                      text: 'video_$i.mp4',
-                    ),
-                ],
-              ),
-            ),
-          ),
-        ),
-        body: TabBarView(
-          children: [
-            for (int i = 0; i < count; i++) TabScreen(i),
-          ],
-        ),
-      ),
-    );
-  }
-}
-
-class TabScreen extends StatefulWidget {
-  final int i;
-  const TabScreen(this.i, {Key? key}) : super(key: key);
-  @override
-  State<TabScreen> createState() => _TabScreenState();
-}
-
-class _TabScreenState extends State<TabScreen> {
-  Player player = Player();
-  VideoController? controller;
-
-  @override
-  void initState() {
-    super.initState();
-    Future.microtask(() async {
-      controller = await VideoController.create(
-        player.handle,
-      );
-      await player.open(
-        Playlist(
-          [
-            Media('asset://assets/video_${widget.i}.mp4'),
-          ],
-        ),
-      );
-      await player.setPlaylistMode(PlaylistMode.loop);
-      await player.setVolume(0.0);
-      setState(() {});
-    });
-  }
-
-  @override
-  void dispose() {
-    Future.microtask(() async {
-      await controller?.dispose();
-      await player.dispose();
-    });
-    super.dispose();
-  }
-
-  @override
-  Widget build(BuildContext context) {
-    return Video(controller: controller);
-  }
-}
-
-String? _fontFamily = {
-  'windows': 'Segoe UI',
-  'linux': 'Inter',
-  'macOS': 'SF Pro Text',
-  'android': 'Roboto',
-  'ios': 'SF Pro Text',
-}[Platform.operatingSystem];
-
-void pipeLogsToConsole(Player player) {
-  player.streams.log.listen((event) {
-    if (kDebugMode) {
-      print("mpv: ${event.prefix}: ${event.level}: ${event.text}");
-    }
-  });
->>>>>>> 03d8a702
 }