--- conflicted
+++ resolved
@@ -20,26 +20,17 @@
     path: ../libs/universal/media_kit_libs_video
 
   path: ^1.8.2
-<<<<<<< HEAD
-  file_picker: ^8.0.3
-=======
   file_picker: ^8.1.3
->>>>>>> c986dff7
   path_provider: ^2.0.14
   http: ">=0.13.0 <2.0.0"
   universal_platform: ^1.0.0+1
   web: ^1.0.0
 
 
-
 dev_dependencies:
   flutter_test:
     sdk: flutter
-<<<<<<< HEAD
-  flutter_lints: ^4.0.0
-=======
   flutter_lints: ^5.0.0
->>>>>>> c986dff7
 
 flutter:
   uses-material-design: true