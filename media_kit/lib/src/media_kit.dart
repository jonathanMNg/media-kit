/// This file is a part of media_kit (https://github.com/alexmercerind/media_kit).
///
/// Copyright © 2021 & onwards, Hitesh Kumar Saini <saini123hitesh@gmail.com>.
/// All rights reserved.
/// Use of this source code is governed by MIT license that can be found in the LICENSE file.

import 'dart:io';

<<<<<<< HEAD
import 'package:media_kit/src/libmpv/entry_point.dart'
    if (dart.library.html) 'package:media_kit/src/web/entry_point.dart'
    as implementation;
import 'package:media_kit/src/utils.dart';
=======
import 'package:media_kit/src/libmpv/entry_point.dart' as implementation;
>>>>>>> 69f5dafc

/// {@template media_kit}
///
/// package:media_kit
/// -----------------
/// A complete video & audio library for Flutter & Dart.
///
/// * GitHub  : https://github.com/alexmercerind/media_kit
/// * pub.dev : https://pub.dev/packages/media_kit
///
/// [MediaKit.ensureInitialized] must be called for using the package.
///
/// Following optional parameters are available:
/// * `libmpv`: Manually specified the path to the libmpv shared library.
///
/// {@endtemplate}
abstract class MediaKit {
  /// {@macro media_kit}
  static void ensureInitialized({String? libmpv}) {
<<<<<<< HEAD
    if (kIsWeb) {
      implementation.ensureInitialized(libmpv: libmpv);
    } else if (Platform.isWindows) {
      implementation.ensureInitialized(libmpv: libmpv);
    } else if (Platform.isLinux) {
      implementation.ensureInitialized(libmpv: libmpv);
    } else if (Platform.isMacOS) {
      implementation.ensureInitialized(libmpv: libmpv);
    } else if (Platform.isIOS) {
      implementation.ensureInitialized(libmpv: libmpv);
    } else if (Platform.isAndroid) {
=======
    if (Platform.isWindows) {
      implementation.ensureInitialized(libmpv: libmpv);
    }
    if (Platform.isLinux) {
      implementation.ensureInitialized(libmpv: libmpv);
    }
    if (Platform.isMacOS) {
      implementation.ensureInitialized(libmpv: libmpv);
    }
    if (Platform.isIOS) {
      implementation.ensureInitialized(libmpv: libmpv);
    }
    if (Platform.isAndroid) {
>>>>>>> 69f5dafc
      implementation.ensureInitialized(libmpv: libmpv);
    }
  }
}<|MERGE_RESOLUTION|>--- conflicted
+++ resolved
@@ -6,14 +6,10 @@
 
 import 'dart:io';
 
-<<<<<<< HEAD
+import 'package:media_kit/src/utils.dart';
 import 'package:media_kit/src/libmpv/entry_point.dart'
     if (dart.library.html) 'package:media_kit/src/web/entry_point.dart'
     as implementation;
-import 'package:media_kit/src/utils.dart';
-=======
-import 'package:media_kit/src/libmpv/entry_point.dart' as implementation;
->>>>>>> 69f5dafc
 
 /// {@template media_kit}
 ///
@@ -33,7 +29,6 @@
 abstract class MediaKit {
   /// {@macro media_kit}
   static void ensureInitialized({String? libmpv}) {
-<<<<<<< HEAD
     if (kIsWeb) {
       implementation.ensureInitialized(libmpv: libmpv);
     } else if (Platform.isWindows) {
@@ -45,21 +40,6 @@
     } else if (Platform.isIOS) {
       implementation.ensureInitialized(libmpv: libmpv);
     } else if (Platform.isAndroid) {
-=======
-    if (Platform.isWindows) {
-      implementation.ensureInitialized(libmpv: libmpv);
-    }
-    if (Platform.isLinux) {
-      implementation.ensureInitialized(libmpv: libmpv);
-    }
-    if (Platform.isMacOS) {
-      implementation.ensureInitialized(libmpv: libmpv);
-    }
-    if (Platform.isIOS) {
-      implementation.ensureInitialized(libmpv: libmpv);
-    }
-    if (Platform.isAndroid) {
->>>>>>> 69f5dafc
       implementation.ensureInitialized(libmpv: libmpv);
     }
   }
