/// This file is a part of media_kit (https://github.com/media-kit/media-kit).
///
/// Copyright © 2021 & onwards, Hitesh Kumar Saini <saini123hitesh@gmail.com>.
/// All rights reserved.
/// Use of this source code is governed by MIT license that can be found in the LICENSE file.
// ignore_for_file: non_constant_identifier_names
import 'dart:async';
import 'package:flutter/material.dart';
import 'package:media_kit_video/media_kit_video.dart';
import 'package:volume_controller/volume_controller.dart';
import 'package:screen_brightness/screen_brightness.dart';

import 'package:media_kit_video/media_kit_video_controls/src/controls/methods/video_state.dart';
import 'package:media_kit_video/media_kit_video_controls/src/controls/extensions/duration.dart';
import 'package:media_kit_video/media_kit_video_controls/src/controls/widgets/video_controls_theme_data_injector.dart';

/// {@template material_video_controls}
///
/// [Video] controls which use Material design.
///
/// {@endtemplate}
Widget MaterialVideoControls(VideoState state) {
  return const VideoControlsThemeDataInjector(
    child: _MaterialVideoControls(),
  );
}

/// [MaterialVideoControlsThemeData] available in this [context].
MaterialVideoControlsThemeData _theme(BuildContext context) =>
    FullscreenInheritedWidget.maybeOf(context) == null
        ? MaterialVideoControlsTheme.maybeOf(context)?.normal ??
            kDefaultMaterialVideoControlsThemeData
        : MaterialVideoControlsTheme.maybeOf(context)?.fullscreen ??
            kDefaultMaterialVideoControlsThemeDataFullscreen;

/// Default [MaterialVideoControlsThemeData].
const kDefaultMaterialVideoControlsThemeData = MaterialVideoControlsThemeData();

/// Default [MaterialVideoControlsThemeData] for fullscreen.
const kDefaultMaterialVideoControlsThemeDataFullscreen =
    MaterialVideoControlsThemeData(
  displaySeekBar: true,
  automaticallyImplySkipNextButton: true,
  automaticallyImplySkipPreviousButton: true,
  volumeGesture: true,
  brightnessGesture: true,
  seekGesture: true,
  gesturesEnabledWhileControlsVisible: true,
  seekOnDoubleTap: true,
  seekOnDoubleTapEnabledWhileControlsVisible: true,
  visibleOnMount: false,
  speedUpOnLongPress: false,
  speedUpFactor: 2.0,
  verticalGestureSensitivity: 100,
  horizontalGestureSensitivity: 1000,
  backdropColor: Color(0x66000000),
  padding: null,
  controlsHoverDuration: Duration(seconds: 3),
  controlsTransitionDuration: Duration(milliseconds: 300),
  bufferingIndicatorBuilder: null,
  volumeIndicatorBuilder: null,
  brightnessIndicatorBuilder: null,
  seekIndicatorBuilder: null,
  speedUpIndicatorBuilder: null,
  primaryButtonBar: [
    Spacer(flex: 2),
    MaterialSkipPreviousButton(),
    Spacer(),
    MaterialPlayOrPauseButton(iconSize: 56.0),
    Spacer(),
    MaterialSkipNextButton(),
    Spacer(flex: 2),
  ],
  topButtonBar: [],
  topButtonBarMargin: EdgeInsets.symmetric(
    horizontal: 16.0,
  ),
  bottomButtonBar: [
    MaterialPositionIndicator(),
    Spacer(),
    MaterialFullscreenButton(),
  ],
  bottomButtonBarMargin: EdgeInsets.only(
    left: 16.0,
    right: 8.0,
    bottom: 42.0,
  ),
  buttonBarHeight: 56.0,
  buttonBarButtonSize: 24.0,
  buttonBarButtonColor: Color(0xFFFFFFFF),
  seekBarMargin: EdgeInsets.only(
    left: 16.0,
    right: 16.0,
    bottom: 42.0,
  ),
  seekBarHeight: 2.4,
  seekBarContainerHeight: 36.0,
  seekBarColor: Color(0x3DFFFFFF),
  seekBarPositionColor: Color(0xFFFF0000),
  seekBarBufferColor: Color(0x3DFFFFFF),
  seekBarThumbSize: 12.8,
  seekBarThumbColor: Color(0xFFFF0000),
  seekBarAlignment: Alignment.bottomCenter,
  shiftSubtitlesOnControlsVisibilityChange: false,
);

/// {@template material_video_controls_theme_data}
///
/// Theming related data for [MaterialVideoControls]. These values are used to theme the descendant [MaterialVideoControls].
///
/// {@endtemplate}
class MaterialVideoControlsThemeData {
  // BEHAVIOR

  /// Whether to display seek bar.
  final bool displaySeekBar;

  /// Whether a skip next button should be displayed if there are more than one videos in the playlist.
  final bool automaticallyImplySkipNextButton;

  /// Whether a skip previous button should be displayed if there are more than one videos in the playlist.
  final bool automaticallyImplySkipPreviousButton;

  /// Whether to modify volume on vertical drag gesture on the right side of the screen.
  final bool volumeGesture;

  /// Whether to modify screen brightness on vertical drag gesture on the left side of the screen.
  final bool brightnessGesture;

  /// Whether to seek on horizontal drag gesture.
  final bool seekGesture;

  /// Whether to allow gesture controls to work while controls are visible.
  /// NOTE: This option is ignored when gestures are false.
  final bool gesturesEnabledWhileControlsVisible;

  /// Whether to enable double tap to seek on left or right side of the screen.
  final bool seekOnDoubleTap;

  /// Whether to allow double tap to seek on left or right side of the screen to work while controls are visible.
  /// NOTE: This option is ignored when [seekOnDoubleTap] is false.
  final bool seekOnDoubleTapEnabledWhileControlsVisible;

  /// Defines widget's width proportions for double tap actions: `[left seek, instant tap, forward seek]`.
  /// Each integer represents segment width ratio. Default `[1, 1, 1]` means equal segments.
  final List<int> seekOnDoubleTapLayoutRatios;

  /// Whether the controls are initially visible.
  final bool visibleOnMount;

  /// Whether to speed up on long press.
  final bool speedUpOnLongPress;

  /// Factor to speed up on long press.
  final double speedUpFactor;

  /// Gesture sensitivity on vertical drag gestures, the higher the value is the less sensitive the gesture.
  final double verticalGestureSensitivity;

  /// Gesture sensitivity on horizontal drag gestures, the higher the value is the less sensitive the gesture.
  final double horizontalGestureSensitivity;

  /// Color of backdrop that comes up when controls are visible.
  final Color? backdropColor;

  // GENERIC

  /// Padding around the controls.
  ///
  /// * Default: `EdgeInsets.zero`
  /// * FullScreen: `MediaQuery.of(context).padding`
  ///
  /// NOTE: In fullscreen, this will be safe area (set [padding] to [EdgeInsets.zero] to disable safe area)
  final EdgeInsets? padding;

  /// [Duration] after which the controls will be hidden when there is no mouse movement.
  final Duration controlsHoverDuration;

  /// [Duration] for which the controls will be animated when shown or hidden.
  final Duration controlsTransitionDuration;

  /// Builder for the buffering indicator.
  final Widget Function(BuildContext)? bufferingIndicatorBuilder;

  /// Custom builder for volume indicator.
  final Widget Function(BuildContext, double)? volumeIndicatorBuilder;

  /// Custom builder for brightness indicator.
  final Widget Function(BuildContext, double)? brightnessIndicatorBuilder;

  /// Custom builder for seek indicator.
  final Widget Function(BuildContext, Duration)? seekIndicatorBuilder;

  /// Custom builder for seek indicator.
  final Widget Function(BuildContext, double)? speedUpIndicatorBuilder;

  // BUTTON BAR

  /// Buttons to be displayed in the primary button bar.
  final List<Widget> primaryButtonBar;

  /// Buttons to be displayed in the top button bar.
  final List<Widget> topButtonBar;

  /// Margin around the top button bar.
  final EdgeInsets topButtonBarMargin;

  /// Buttons to be displayed in the bottom button bar.
  final List<Widget> bottomButtonBar;

  /// Margin around the button bar.
  final EdgeInsets bottomButtonBarMargin;

  /// Height of the button bar.
  final double buttonBarHeight;

  /// Size of the button bar buttons.
  final double buttonBarButtonSize;

  /// Color of the button bar buttons.
  final Color buttonBarButtonColor;

  // SEEK BAR

  /// Margin around the seek bar.
  final EdgeInsets seekBarMargin;

  /// Height of the seek bar.
  final double seekBarHeight;

  /// Height of the seek bar [Container].
  final double seekBarContainerHeight;

  /// [Color] of the seek bar.
  final Color seekBarColor;

  /// [Color] of the playback position section in the seek bar.
  final Color seekBarPositionColor;

  /// [Color] of the playback buffer section in the seek bar.
  final Color seekBarBufferColor;

  /// Size of the seek bar thumb.
  final double seekBarThumbSize;

  /// [Color] of the seek bar thumb.
  final Color seekBarThumbColor;

  /// [Alignment] of seek bar inside the seek bar container.
  final Alignment seekBarAlignment;

  // SUBTITLE

  /// Whether to shift the subtitles upwards when the controls are visible.
  final bool shiftSubtitlesOnControlsVisibilityChange;

  /// {@macro material_video_controls_theme_data}
  const MaterialVideoControlsThemeData({
    this.displaySeekBar = true,
    this.automaticallyImplySkipNextButton = true,
    this.automaticallyImplySkipPreviousButton = true,
    this.volumeGesture = false,
    this.brightnessGesture = false,
    this.seekGesture = false,
    this.gesturesEnabledWhileControlsVisible = true,
    this.seekOnDoubleTap = false,
    this.seekOnDoubleTapEnabledWhileControlsVisible = true,
    this.seekOnDoubleTapLayoutRatios = const [1, 1, 1],
    this.visibleOnMount = false,
    this.speedUpOnLongPress = false,
    this.speedUpFactor = 2.0,
    this.verticalGestureSensitivity = 100,
    this.horizontalGestureSensitivity = 1000,
    this.backdropColor = const Color(0x66000000),
    this.padding,
    this.controlsHoverDuration = const Duration(seconds: 3),
    this.controlsTransitionDuration = const Duration(milliseconds: 300),
    this.bufferingIndicatorBuilder,
    this.volumeIndicatorBuilder,
    this.brightnessIndicatorBuilder,
    this.seekIndicatorBuilder,
    this.speedUpIndicatorBuilder,
    this.primaryButtonBar = const [
      Spacer(flex: 2),
      MaterialSkipPreviousButton(),
      Spacer(),
      MaterialPlayOrPauseButton(iconSize: 48.0),
      Spacer(),
      MaterialSkipNextButton(),
      Spacer(flex: 2),
    ],
    this.topButtonBar = const [],
    this.topButtonBarMargin = const EdgeInsets.symmetric(horizontal: 16.0),
    this.bottomButtonBar = const [
      MaterialPositionIndicator(),
      Spacer(),
      MaterialFullscreenButton(),
    ],
    this.bottomButtonBarMargin = const EdgeInsets.only(left: 16.0, right: 8.0),
    this.buttonBarHeight = 56.0,
    this.buttonBarButtonSize = 24.0,
    this.buttonBarButtonColor = const Color(0xFFFFFFFF),
    this.seekBarMargin = EdgeInsets.zero,
    this.seekBarHeight = 2.4,
    this.seekBarContainerHeight = 36.0,
    this.seekBarColor = const Color(0x3DFFFFFF),
    this.seekBarPositionColor = const Color(0xFFFF0000),
    this.seekBarBufferColor = const Color(0x3DFFFFFF),
    this.seekBarThumbSize = 12.8,
    this.seekBarThumbColor = const Color(0xFFFF0000),
    this.seekBarAlignment = Alignment.bottomCenter,
    this.shiftSubtitlesOnControlsVisibilityChange = false,
  });

  /// Creates a copy of this [MaterialVideoControlsThemeData] with the given fields replaced by the non-null parameter values.
  MaterialVideoControlsThemeData copyWith({
    bool? displaySeekBar,
    bool? automaticallyImplySkipNextButton,
    bool? automaticallyImplySkipPreviousButton,
    bool? volumeGesture,
    bool? brightnessGesture,
    bool? seekGesture,
    bool? gesturesEnabledWhileControlsVisible,
    bool? seekOnDoubleTap,
    bool? seekOnDoubleTapEnabledWhileControlsVisible,
    List<int>? seekOnDoubleTapLayoutRatios,
    bool? visibleOnMount,
    bool? speedUpOnLongPress,
    double? speedUpFactor,
    double? verticalGestureSensitivity,
    double? horizontalGestureSensitivity,
    Color? backdropColor,
    Duration? controlsHoverDuration,
    Duration? controlsTransitionDuration,
    Widget Function(BuildContext)? bufferingIndicatorBuilder,
    Widget Function(BuildContext, double)? volumeIndicatorBuilder,
    Widget Function(BuildContext, double)? brightnessIndicatorBuilder,
    Widget Function(BuildContext, Duration)? seekIndicatorBuilder,
    Widget Function(BuildContext, double)? speedUpIndicatorBuilder,
    List<Widget>? primaryButtonBar,
    List<Widget>? topButtonBar,
    EdgeInsets? topButtonBarMargin,
    List<Widget>? bottomButtonBar,
    EdgeInsets? bottomButtonBarMargin,
    double? buttonBarHeight,
    double? buttonBarButtonSize,
    Color? buttonBarButtonColor,
    EdgeInsets? seekBarMargin,
    double? seekBarHeight,
    double? seekBarContainerHeight,
    Color? seekBarColor,
    Color? seekBarPositionColor,
    Color? seekBarBufferColor,
    double? seekBarThumbSize,
    Color? seekBarThumbColor,
    Alignment? seekBarAlignment,
    bool? shiftSubtitlesOnControlsVisibilityChange,
  }) {
    return MaterialVideoControlsThemeData(
      displaySeekBar: displaySeekBar ?? this.displaySeekBar,
      automaticallyImplySkipNextButton: automaticallyImplySkipNextButton ??
          this.automaticallyImplySkipNextButton,
      automaticallyImplySkipPreviousButton:
          automaticallyImplySkipPreviousButton ??
              this.automaticallyImplySkipPreviousButton,
      volumeGesture: volumeGesture ?? this.volumeGesture,
      brightnessGesture: brightnessGesture ?? this.brightnessGesture,
      seekGesture: seekGesture ?? this.seekGesture,
      gesturesEnabledWhileControlsVisible:
          gesturesEnabledWhileControlsVisible ??
              this.gesturesEnabledWhileControlsVisible,
      seekOnDoubleTap: seekOnDoubleTap ?? this.seekOnDoubleTap,
      seekOnDoubleTapEnabledWhileControlsVisible:
          seekOnDoubleTapEnabledWhileControlsVisible ??
              this.seekOnDoubleTapEnabledWhileControlsVisible,
      seekOnDoubleTapLayoutRatios:
          seekOnDoubleTapLayoutRatios ?? this.seekOnDoubleTapLayoutRatios,
      visibleOnMount: visibleOnMount ?? this.visibleOnMount,
      speedUpOnLongPress: speedUpOnLongPress ?? this.speedUpOnLongPress,
      speedUpFactor: speedUpFactor ?? this.speedUpFactor,
      verticalGestureSensitivity:
          verticalGestureSensitivity ?? this.verticalGestureSensitivity,
      horizontalGestureSensitivity:
          horizontalGestureSensitivity ?? this.horizontalGestureSensitivity,
      backdropColor: backdropColor ?? this.backdropColor,
      controlsHoverDuration:
          controlsHoverDuration ?? this.controlsHoverDuration,
      controlsTransitionDuration:
          controlsTransitionDuration ?? this.controlsTransitionDuration,
      bufferingIndicatorBuilder:
          bufferingIndicatorBuilder ?? this.bufferingIndicatorBuilder,
      volumeIndicatorBuilder:
          volumeIndicatorBuilder ?? this.volumeIndicatorBuilder,
      brightnessIndicatorBuilder:
          brightnessIndicatorBuilder ?? this.brightnessIndicatorBuilder,
      seekIndicatorBuilder: seekIndicatorBuilder ?? this.seekIndicatorBuilder,
      speedUpIndicatorBuilder:
          speedUpIndicatorBuilder ?? this.speedUpIndicatorBuilder,
      primaryButtonBar: primaryButtonBar ?? this.primaryButtonBar,
      topButtonBar: topButtonBar ?? this.topButtonBar,
      topButtonBarMargin: topButtonBarMargin ?? this.topButtonBarMargin,
      bottomButtonBar: bottomButtonBar ?? this.bottomButtonBar,
      bottomButtonBarMargin:
          bottomButtonBarMargin ?? this.bottomButtonBarMargin,
      buttonBarHeight: buttonBarHeight ?? this.buttonBarHeight,
      buttonBarButtonSize: buttonBarButtonSize ?? this.buttonBarButtonSize,
      buttonBarButtonColor: buttonBarButtonColor ?? this.buttonBarButtonColor,
      seekBarMargin: seekBarMargin ?? this.seekBarMargin,
      seekBarHeight: seekBarHeight ?? this.seekBarHeight,
      seekBarContainerHeight:
          seekBarContainerHeight ?? this.seekBarContainerHeight,
      seekBarColor: seekBarColor ?? this.seekBarColor,
      seekBarPositionColor: seekBarPositionColor ?? this.seekBarPositionColor,
      seekBarBufferColor: seekBarBufferColor ?? this.seekBarBufferColor,
      seekBarThumbSize: seekBarThumbSize ?? this.seekBarThumbSize,
      seekBarThumbColor: seekBarThumbColor ?? this.seekBarThumbColor,
      seekBarAlignment: seekBarAlignment ?? this.seekBarAlignment,
      shiftSubtitlesOnControlsVisibilityChange:
          shiftSubtitlesOnControlsVisibilityChange ??
              this.shiftSubtitlesOnControlsVisibilityChange,
    );
  }
}

/// {@template material_video_controls_theme}
///
/// Inherited widget which provides [MaterialVideoControlsThemeData] to descendant widgets.
///
/// {@endtemplate}
class MaterialVideoControlsTheme extends InheritedWidget {
  final MaterialVideoControlsThemeData normal;
  final MaterialVideoControlsThemeData fullscreen;
  const MaterialVideoControlsTheme({
    super.key,
    required this.normal,
    required this.fullscreen,
    required super.child,
  });

  static MaterialVideoControlsTheme? maybeOf(BuildContext context) {
    return context
        .dependOnInheritedWidgetOfExactType<MaterialVideoControlsTheme>();
  }

  static MaterialVideoControlsTheme of(BuildContext context) {
    final MaterialVideoControlsTheme? result = maybeOf(context);
    assert(
      result != null,
      'No [MaterialVideoControlsTheme] found in [context]',
    );
    return result!;
  }

  @override
  bool updateShouldNotify(MaterialVideoControlsTheme oldWidget) =>
      identical(normal, oldWidget.normal) &&
      identical(fullscreen, oldWidget.fullscreen);
}

/// {@macro material_video_controls}
class _MaterialVideoControls extends StatefulWidget {
  const _MaterialVideoControls();

  @override
  State<_MaterialVideoControls> createState() => _MaterialVideoControlsState();
}

/// {@macro material_video_controls}
class _MaterialVideoControlsState extends State<_MaterialVideoControls> {
  late bool mount = _theme(context).visibleOnMount;
  late bool visible = _theme(context).visibleOnMount;
  late double _widgetWidth;
  Timer? _timer;

  double _brightnessValue = 0.0;
  bool _brightnessIndicator = false;
  Timer? _brightnessTimer;

  double _volumeValue = 0.0;
  bool _volumeIndicator = false;
  Timer? _volumeTimer;
  // The default event stream in package:volume_controller is buggy.
  bool _volumeInterceptEventStream = false;

  Offset _dragInitialDelta =
      Offset.zero; // Initial position for horizontal drag
  int swipeDuration = 0; // Duration to seek in video
  bool showSwipeDuration = false; // Whether to show the seek duration overlay

  bool _speedUpIndicator = false;
  late /* private */ var playlist = controller(context).player.state.playlist;
  late bool buffering = controller(context).player.state.buffering;

  bool _mountSeekBackwardButton = false;
  bool _mountSeekForwardButton = false;
  bool _hideSeekBackwardButton = false;
  bool _hideSeekForwardButton = false;

  final ValueNotifier<Duration> _seekBarDeltaValueNotifier =
      ValueNotifier<Duration>(Duration.zero);

  final List<StreamSubscription> subscriptions = [];

  double get subtitleVerticalShiftOffset =>
      (_theme(context).padding?.bottom ?? 0.0) +
      (_theme(context).bottomButtonBarMargin.vertical) +
      (_theme(context).bottomButtonBar.isNotEmpty
          ? _theme(context).buttonBarHeight
          : 0.0);
  Offset? _tapPosition;

  void _handleDoubleTapDown(TapDownDetails details) {
    setState(() {
      _tapPosition = details.localPosition;
    });
  }

  void _handleLongPress() {
    setState(() {
      _speedUpIndicator = true;
    });
    controller(context).player.setRate(_theme(context).speedUpFactor);
  }

  void _handleLongPressEnd(LongPressEndDetails details) {
    setState(() {
      _speedUpIndicator = false;
    });
    controller(context).player.setRate(1.0);
  }

  @override
  void setState(VoidCallback fn) {
    if (mounted) {
      super.setState(fn);
    }
  }

  @override
  void didChangeDependencies() {
    super.didChangeDependencies();
    if (subscriptions.isEmpty) {
      subscriptions.addAll(
        [
          controller(context).player.stream.playlist.listen(
            (event) {
              setState(() {
                playlist = event;
              });
            },
          ),
          controller(context).player.stream.buffering.listen(
            (event) {
              setState(() {
                buffering = event;
              });
            },
          ),
        ],
      );

      if (_theme(context).visibleOnMount) {
        _timer = Timer(
          _theme(context).controlsHoverDuration,
          () {
            if (mounted) {
              setState(() {
                visible = false;
              });
              unshiftSubtitle();
            }
          },
        );
      }
    }
  }

  @override
  void dispose() {
    for (final subscription in subscriptions) {
      subscription.cancel();
    }
    // --------------------------------------------------
    // package:screen_brightness
    Future.microtask(() async {
      try {
        await ScreenBrightness().resetScreenBrightness();
      } catch (_) {}
    });
    // --------------------------------------------------
    super.dispose();
  }

  void shiftSubtitle() {
    if (_theme(context).shiftSubtitlesOnControlsVisibilityChange) {
      state(context).setSubtitleViewPadding(
        state(context).widget.subtitleViewConfiguration.padding +
            EdgeInsets.fromLTRB(
              0.0,
              0.0,
              0.0,
              subtitleVerticalShiftOffset,
            ),
      );
    }
  }

  void unshiftSubtitle() {
    if (_theme(context).shiftSubtitlesOnControlsVisibilityChange) {
      state(context).setSubtitleViewPadding(
        state(context).widget.subtitleViewConfiguration.padding,
      );
    }
  }

  void onTap() {
    if (!visible) {
      setState(() {
        mount = true;
        visible = true;
      });
      shiftSubtitle();
      _timer?.cancel();
      _timer = Timer(_theme(context).controlsHoverDuration, () {
        if (mounted) {
          setState(() {
            visible = false;
          });
          unshiftSubtitle();
        }
      });
    } else {
      setState(() {
        visible = false;
      });
      unshiftSubtitle();
      _timer?.cancel();
    }
  }

  void onDoubleTapSeekBackward() {
    setState(() {
      _mountSeekBackwardButton = true;
    });
  }

  void onDoubleTapSeekForward() {
    setState(() {
      _mountSeekForwardButton = true;
    });
  }

  void onHorizontalDragUpdate(DragUpdateDetails details) {
    if (_dragInitialDelta == Offset.zero) {
      _dragInitialDelta = details.localPosition;
      return;
    }

    final diff = _dragInitialDelta.dx - details.localPosition.dx;
    final duration = controller(context).player.state.duration.inSeconds;
    final position = controller(context).player.state.position.inSeconds;

    final seconds =
        -(diff * duration / _theme(context).horizontalGestureSensitivity)
            .round();
    final relativePosition = position + seconds;

    if (relativePosition <= duration && relativePosition >= 0) {
      setState(() {
        swipeDuration = seconds;
        showSwipeDuration = true;
        _seekBarDeltaValueNotifier.value = Duration(seconds: seconds);
      });
    }
  }

  void onHorizontalDragEnd() {
    if (swipeDuration != 0) {
      Duration newPosition = controller(context).player.state.position +
          Duration(seconds: swipeDuration);
      newPosition = newPosition.clamp(
        Duration.zero,
        controller(context).player.state.duration,
      );
      controller(context).player.seek(newPosition);
    }

    setState(() {
      _dragInitialDelta = Offset.zero;
      showSwipeDuration = false;
    });
  }

  bool _isInSegment(double localX, int segmentIndex) {
    // Local variable with the list of ratios
    List<int> segmentRatios = _theme(context).seekOnDoubleTapLayoutRatios;

    int totalRatios = segmentRatios.reduce((a, b) => a + b);

    double segmentWidthMultiplier = _widgetWidth / totalRatios;
    double start = 0;
    double end;

    for (int i = 0; i < segmentRatios.length; i++) {
      end = start + (segmentWidthMultiplier * segmentRatios[i]);

      // Check if the current index matches the segmentIndex and if localX falls within it
      if (i == segmentIndex && localX >= start && localX <= end) {
        return true;
      }

      // Set the start of the next segment
      start = end;
    }

    // If localX does not fall within the specified segment
    return false;
  }

  bool _isInRightSegment(double localX) {
    return _isInSegment(localX, 2);
  }

  bool _isInCenterSegment(double localX) {
    return _isInSegment(localX, 1);
  }

  bool _isInLeftSegment(double localX) {
    return _isInSegment(localX, 0);
  }

  void _handlePointerDown(PointerDownEvent event) {
    if (!(_isInCenterSegment(event.position.dx))) {
      return;
    }

    onTap();
  }

  void _handleTapDown(TapDownDetails details) {
    if ((_isInCenterSegment(details.localPosition.dx))) {
      return;
    }

    onTap();
  }

  @override
  void initState() {
    super.initState();
    // --------------------------------------------------
    // package:volume_controller
    Future.microtask(() async {
      try {
        VolumeController().showSystemUI = false;
        _volumeValue = await VolumeController().getVolume();
        VolumeController().listener((value) {
          if (mounted && !_volumeInterceptEventStream) {
            setState(() {
              _volumeValue = value;
            });
          }
        });
      } catch (_) {}
    });
    // --------------------------------------------------
    // --------------------------------------------------
    // package:screen_brightness
    Future.microtask(() async {
      try {
        _brightnessValue = await ScreenBrightness().current;
        ScreenBrightness().onCurrentBrightnessChanged.listen((value) {
          if (mounted) {
            setState(() {
              _brightnessValue = value;
            });
          }
        });
      } catch (_) {}
    });
    // --------------------------------------------------
  }

  Future<void> setVolume(double value) async {
    // --------------------------------------------------
    // package:volume_controller
    try {
      VolumeController().setVolume(value);
    } catch (_) {}
    setState(() {
      _volumeValue = value;
      _volumeIndicator = true;
      _volumeInterceptEventStream = true;
    });
    _volumeTimer?.cancel();
    _volumeTimer = Timer(const Duration(milliseconds: 200), () {
      if (mounted) {
        setState(() {
          _volumeIndicator = false;
          _volumeInterceptEventStream = false;
        });
      }
    });
    // --------------------------------------------------
  }

  Future<void> setBrightness(double value) async {
    // --------------------------------------------------
    // package:screen_brightness
    try {
      await ScreenBrightness().setScreenBrightness(value);
    } catch (_) {}
    setState(() {
      _brightnessIndicator = true;
    });
    _brightnessTimer?.cancel();
    _brightnessTimer = Timer(const Duration(milliseconds: 200), () {
      if (mounted) {
        setState(() {
          _brightnessIndicator = false;
        });
      }
    });
    // --------------------------------------------------
  }

  @override
  Widget build(BuildContext context) {
    var seekOnDoubleTapEnabledWhileControlsAreVisible =
        (_theme(context).seekOnDoubleTap &&
            _theme(context).seekOnDoubleTapEnabledWhileControlsVisible);
    return Theme(
      data: Theme.of(context).copyWith(
        focusColor: const Color(0x00000000),
        hoverColor: const Color(0x00000000),
        splashColor: const Color(0x00000000),
        highlightColor: const Color(0x00000000),
      ),
      child: LayoutBuilder(
          builder: (BuildContext context, BoxConstraints constraints) {
        _widgetWidth = constraints.maxWidth;
        // double widgetHeight = constraints.maxHeight;
        return Focus(
          autofocus: true,
          child: Material(
            elevation: 0.0,
            borderOnForeground: false,
            animationDuration: Duration.zero,
            color: const Color(0x00000000),
            shadowColor: const Color(0x00000000),
            surfaceTintColor: const Color(0x00000000),
            child: Stack(
              clipBehavior: Clip.none,
              alignment: Alignment.center,
              children: [
                // Controls:
                AnimatedOpacity(
                  curve: Curves.easeInOut,
                  opacity: visible ? 1.0 : 0.0,
                  duration: _theme(context).controlsTransitionDuration,
                  onEnd: () {
                    setState(() {
                      if (!visible) {
                        mount = false;
                      }
                    });
                  },
                  child: Stack(
                    clipBehavior: Clip.none,
                    alignment: Alignment.center,
                    children: [
                      Positioned.fill(
                        child: Container(
                          color: _theme(context).backdropColor,
                        ),
                      ),
                      // We are adding 16.0 boundary around the actual controls (which contain the vertical drag gesture detectors).
                      // This will make the hit-test on edges (e.g. swiping to: show status-bar, show navigation-bar, go back in navigation) not activate the swipe gesture annoyingly.
                      Positioned.fill(
                        left: 16.0,
                        top: 16.0,
                        right: 16.0,
                        bottom: 16.0,
                        child: Listener(
                          onPointerDown: (event) => _handlePointerDown(event),
                          child: GestureDetector(
                            onTapDown: (details) => _handleTapDown(details),
                            onDoubleTapDown: _handleDoubleTapDown,
                            onLongPress: _theme(context).speedUpOnLongPress
                                ? _handleLongPress
                                : null,
                            onLongPressEnd: _theme(context).speedUpOnLongPress
                                ? _handleLongPressEnd
                                : null,
                            onDoubleTap: () {
                              if (_tapPosition == null) {
                                return;
                              }
                              if (_isInRightSegment(_tapPosition!.dx)) {
                                if ((!mount &&
                                        _theme(context).seekOnDoubleTap) ||
                                    seekOnDoubleTapEnabledWhileControlsAreVisible) {
                                  onDoubleTapSeekForward();
                                }
                              } else {
                                if (_isInLeftSegment(_tapPosition!.dx)) {
                                  if ((!mount &&
                                          _theme(context).seekOnDoubleTap) ||
                                      seekOnDoubleTapEnabledWhileControlsAreVisible) {
                                    onDoubleTapSeekBackward();
                                  }
                                }
                              }
                            },
                            onHorizontalDragUpdate: (details) {
                              if ((!mount && _theme(context).seekGesture) ||
                                  (_theme(context).seekGesture &&
                                      _theme(context)
                                          .gesturesEnabledWhileControlsVisible)) {
                                onHorizontalDragUpdate(details);
                              }
                            },
                            onHorizontalDragEnd: (details) {
                              onHorizontalDragEnd();
                            },
                            onVerticalDragUpdate: (e) async {
                              final delta = e.delta.dy;
                              final Offset position = e.localPosition;

                              if (position.dx <= _widgetWidth / 2) {
                                // Left side of screen swiped
                                if ((!mount &&
                                        _theme(context).brightnessGesture) ||
                                    (_theme(context).brightnessGesture &&
                                        _theme(context)
                                            .gesturesEnabledWhileControlsVisible)) {
                                  final brightness = _brightnessValue -
                                      delta /
                                          _theme(context)
                                              .verticalGestureSensitivity;
                                  final result = brightness.clamp(0.0, 1.0);
                                  setBrightness(result);
                                }
                              } else {
                                // Right side of screen swiped

                                if ((!mount && _theme(context).volumeGesture) ||
                                    (_theme(context).volumeGesture &&
                                        _theme(context)
                                            .gesturesEnabledWhileControlsVisible)) {
                                  final volume = _volumeValue -
                                      delta /
                                          _theme(context)
                                              .verticalGestureSensitivity;
                                  final result = volume.clamp(0.0, 1.0);
                                  setVolume(result);
                                }
                              }
                            },
                            child: Container(
                              color: const Color(0x00000000),
                            ),
                          ),
                        ),
                      ),
                      if (mount)
                        Padding(
                          padding: _theme(context).padding ??
                              (
                                  // Add padding in fullscreen!
                                  isFullscreen(context)
                                      ? MediaQuery.of(context).padding
                                      : EdgeInsets.zero),
                          child: Column(
                            mainAxisSize: MainAxisSize.min,
                            mainAxisAlignment: MainAxisAlignment.start,
                            crossAxisAlignment: CrossAxisAlignment.end,
                            children: [
                              Container(
                                height: _theme(context).buttonBarHeight,
                                margin: _theme(context).topButtonBarMargin,
                                child: Row(
                                  mainAxisSize: MainAxisSize.max,
                                  mainAxisAlignment: MainAxisAlignment.start,
                                  crossAxisAlignment: CrossAxisAlignment.center,
                                  children: _theme(context).topButtonBar,
                                ),
                              ),
                              // Only display [primaryButtonBar] if [buffering] is false.
                              Expanded(
                                child: AnimatedOpacity(
                                  curve: Curves.easeInOut,
                                  opacity: buffering ? 0.0 : 1.0,
                                  duration: _theme(context)
                                      .controlsTransitionDuration,
                                  child: Center(
                                    child: Row(
                                      mainAxisSize: MainAxisSize.min,
                                      mainAxisAlignment:
                                          MainAxisAlignment.center,
                                      crossAxisAlignment:
                                          CrossAxisAlignment.center,
                                      children:
                                          _theme(context).primaryButtonBar,
                                    ),
                                  ),
                                ),
                              ),
                              Stack(
                                alignment: Alignment.bottomCenter,
                                children: [
                                  if (_theme(context).displaySeekBar)
                                    MaterialSeekBar(
                                      onSeekStart: () {
                                        _timer?.cancel();
                                      },
                                      onSeekEnd: () {
                                        _timer = Timer(
                                          _theme(context).controlsHoverDuration,
                                          () {
                                            if (mounted) {
                                              setState(() {
                                                visible = false;
                                              });
                                              unshiftSubtitle();
                                            }
                                          },
                                        );
                                      },
                                    ),
                                  Container(
                                    height: _theme(context).buttonBarHeight,
                                    margin:
                                        _theme(context).bottomButtonBarMargin,
                                    child: Row(
                                      mainAxisSize: MainAxisSize.max,
                                      mainAxisAlignment:
                                          MainAxisAlignment.start,
                                      crossAxisAlignment:
                                          CrossAxisAlignment.center,
                                      children: _theme(context).bottomButtonBar,
                                    ),
                                  ),
                                ],
                              ),
                            ],
                          ),
                        ),
                    ],
                  ),
                ),
                // Double-Tap Seek Seek-Bar:
                if (!mount)
                  if (_mountSeekBackwardButton ||
                      _mountSeekForwardButton ||
                      showSwipeDuration)
                    Column(
                      children: [
                        const Spacer(),
                        Stack(
                          alignment: Alignment.bottomCenter,
                          children: [
                            if (_theme(context).displaySeekBar)
                              MaterialSeekBar(
                                delta: _seekBarDeltaValueNotifier,
                              ),
                            Container(
                              height: _theme(context).buttonBarHeight,
                              margin: _theme(context).bottomButtonBarMargin,
                            ),
                          ],
                        ),
                      ],
                    ),
                // Buffering Indicator.
                IgnorePointer(
                  child: Padding(
                    padding: _theme(context).padding ??
                        (
                            // Add padding in fullscreen!
                            isFullscreen(context)
                                ? MediaQuery.of(context).padding
                                : EdgeInsets.zero),
                    child: Column(
                      children: [
                        Container(
                          height: _theme(context).buttonBarHeight,
                          margin: _theme(context).topButtonBarMargin,
                        ),
                        Expanded(
                          child: Center(
                            child: TweenAnimationBuilder<double>(
                              tween: Tween<double>(
                                begin: 0.0,
                                end: buffering ? 1.0 : 0.0,
                              ),
                              duration:
                                  _theme(context).controlsTransitionDuration,
                              builder: (context, value, child) {
                                // Only mount the buffering indicator if the opacity is greater than 0.0.
                                // This has been done to prevent redundant resource usage in [CircularProgressIndicator].
                                if (value > 0.0) {
                                  return Opacity(
                                    opacity: value,
                                    child: _theme(context)
                                            .bufferingIndicatorBuilder
                                            ?.call(context) ??
                                        child!,
                                  );
                                }
                                return const SizedBox.shrink();
                              },
                              child: const CircularProgressIndicator(
                                color: Color(0xFFFFFFFF),
                              ),
                            ),
                          ),
                        ),
                        Container(
                          height: _theme(context).buttonBarHeight,
                          margin: _theme(context).bottomButtonBarMargin,
                        ),
                      ],
                    ),
                  ),
                ),
                // Volume Indicator.
                IgnorePointer(
                  child: AnimatedOpacity(
                    curve: Curves.easeInOut,
                    opacity: (!mount ||
                                _theme(context)
                                    .gesturesEnabledWhileControlsVisible) &&
                            _volumeIndicator
                        ? 1.0
                        : 0.0,
                    duration: _theme(context).controlsTransitionDuration,
                    child: _theme(context)
                            .volumeIndicatorBuilder
                            ?.call(context, _volumeValue) ??
                        Container(
                          alignment: Alignment.center,
                          decoration: BoxDecoration(
                            color: const Color(0x88000000),
                            borderRadius: BorderRadius.circular(64.0),
                          ),
                          height: 52.0,
                          width: 108.0,
                          child: Row(
                            mainAxisSize: MainAxisSize.min,
                            mainAxisAlignment: MainAxisAlignment.center,
                            crossAxisAlignment: CrossAxisAlignment.center,
                            children: [
                              Container(
                                height: 52.0,
                                width: 42.0,
                                alignment: Alignment.centerRight,
                                child: Icon(
                                  _volumeValue == 0.0
                                      ? Icons.volume_off
                                      : _volumeValue < 0.5
                                          ? Icons.volume_down
                                          : Icons.volume_up,
                                  color: const Color(0xFFFFFFFF),
                                  size: 24.0,
                                ),
                              ),
                              const SizedBox(width: 8.0),
                              Expanded(
                                child: Text(
                                  '${(_volumeValue * 100.0).round()}%',
                                  textAlign: TextAlign.center,
                                  style: const TextStyle(
                                    fontSize: 14.0,
                                    color: Color(0xFFFFFFFF),
                                  ),
                                ),
                              ),
                              const SizedBox(width: 16.0),
                            ],
                          ),
                        ),
                  ),
                ),
                // Brightness Indicator.
                IgnorePointer(
                  child: AnimatedOpacity(
                    curve: Curves.easeInOut,
                    opacity: (!mount ||
                                _theme(context)
                                    .gesturesEnabledWhileControlsVisible) &&
                            _brightnessIndicator
                        ? 1.0
                        : 0.0,
                    duration: _theme(context).controlsTransitionDuration,
                    child: _theme(context)
                            .brightnessIndicatorBuilder
                            ?.call(context, _volumeValue) ??
                        Container(
                          alignment: Alignment.center,
                          decoration: BoxDecoration(
                            color: const Color(0x88000000),
                            borderRadius: BorderRadius.circular(64.0),
                          ),
                          height: 52.0,
                          width: 108.0,
                          child: Row(
                            mainAxisSize: MainAxisSize.min,
                            mainAxisAlignment: MainAxisAlignment.center,
                            crossAxisAlignment: CrossAxisAlignment.center,
                            children: [
                              Container(
                                height: 52.0,
                                width: 42.0,
                                alignment: Alignment.centerRight,
                                child: Icon(
                                  _brightnessValue < 1.0 / 3.0
                                      ? Icons.brightness_low
                                      : _brightnessValue < 2.0 / 3.0
                                          ? Icons.brightness_medium
                                          : Icons.brightness_high,
                                  color: const Color(0xFFFFFFFF),
                                  size: 24.0,
                                ),
                              ),
                              const SizedBox(width: 8.0),
                              Expanded(
                                child: Text(
                                  '${(_brightnessValue * 100.0).round()}%',
                                  textAlign: TextAlign.center,
                                  style: const TextStyle(
                                    fontSize: 14.0,
                                    color: Color(0xFFFFFFFF),
                                  ),
                                ),
                              ),
                              const SizedBox(width: 16.0),
                            ],
                          ),
                        ),
                  ),
                ),
                // Speedup Indicator.
                IgnorePointer(
                  child: Padding(
                    padding: _theme(context).padding ??
                        (
                            // Add padding in fullscreen!
                            isFullscreen(context)
                                ? MediaQuery.of(context).padding
                                : EdgeInsets.zero),
                    child: Column(
                      children: [
                        Container(
                          height: _theme(context).buttonBarHeight,
                          margin: _theme(context).topButtonBarMargin,
                        ),
                        Expanded(
                          child: AnimatedOpacity(
                            duration:
                                _theme(context).controlsTransitionDuration,
                            opacity: _speedUpIndicator ? 1 : 0,
                            child: _theme(context)
                                    .speedUpIndicatorBuilder
                                    ?.call(context,
                                        _theme(context).speedUpFactor) ??
                                Container(
                                  alignment: Alignment.topCenter,
                                  child: Container(
                                    margin: const EdgeInsets.all(16.0),
                                    alignment: Alignment.center,
                                    decoration: BoxDecoration(
                                      color: const Color(0x88000000),
                                      borderRadius: BorderRadius.circular(64.0),
                                    ),
                                    height: 48.0,
                                    width: 108.0,
                                    child: Row(
                                      mainAxisSize: MainAxisSize.min,
                                      mainAxisAlignment:
                                          MainAxisAlignment.center,
                                      crossAxisAlignment:
                                          CrossAxisAlignment.center,
                                      children: [
                                        const SizedBox(width: 16.0),
                                        Expanded(
                                          child: Text(
                                            '${_theme(context).speedUpFactor.toStringAsFixed(1)}x',
                                            textAlign: TextAlign.center,
                                            style: const TextStyle(
                                              fontSize: 14.0,
                                              color: Color(0xFFFFFFFF),
                                            ),
                                          ),
                                        ),
                                        Container(
                                          height: 48.0,
                                          width: 48.0 - 16.0,
                                          alignment: Alignment.centerRight,
                                          child: const Icon(
                                            Icons.fast_forward,
                                            color: Color(0xFFFFFFFF),
                                            size: 24.0,
                                          ),
                                        ),
                                        const SizedBox(width: 16.0),
                                      ],
                                    ),
                                  ),
                                ),
                          ),
                        ),
                        Container(
                          height: _theme(context).buttonBarHeight,
                          margin: _theme(context).bottomButtonBarMargin,
                        ),
                      ],
                    ),
                  ),
                ),
                // Seek Indicator.
                IgnorePointer(
                  child: AnimatedOpacity(
                    duration: _theme(context).controlsTransitionDuration,
                    opacity: showSwipeDuration ? 1 : 0,
                    child: _theme(context)
                            .seekIndicatorBuilder
                            ?.call(context, Duration(seconds: swipeDuration)) ??
                        Container(
                          alignment: Alignment.center,
                          decoration: BoxDecoration(
                            color: const Color(0x88000000),
                            borderRadius: BorderRadius.circular(64.0),
                          ),
                          height: 52.0,
                          width: 108.0,
                          child: Text(
                            swipeDuration > 0
                                ? "+ ${Duration(seconds: swipeDuration).label()}"
                                : "- ${Duration(seconds: swipeDuration).label()}",
                            textAlign: TextAlign.center,
                            style: const TextStyle(
                              fontSize: 14.0,
                              color: Color(0xFFFFFFFF),
                            ),
                          ),
                        ),
                  ),
                ),

                // Double-Tap Seek Button(s):
                if (!mount || seekOnDoubleTapEnabledWhileControlsAreVisible)
                  if (_mountSeekBackwardButton || _mountSeekForwardButton)
                    Positioned.fill(
                      child: Row(
                        children: [
                          Expanded(
                            flex: 2,
                            child: _mountSeekBackwardButton
                                ? TweenAnimationBuilder<double>(
                                    tween: Tween<double>(
                                      begin: 0.0,
<<<<<<< HEAD
                                      end: _hideSeekBackwardButton
                                          ? 0.000001
                                          : 1.0,
=======
                                      end: _hideSeekBackwardButton ? 0.0 : 1.0,
>>>>>>> 00d82374
                                    ),
                                    duration: const Duration(milliseconds: 200),
                                    builder: (context, value, child) => Opacity(
                                      opacity: value,
                                      child: child,
                                    ),
                                    onEnd: () {
                                      if (_hideSeekBackwardButton) {
                                        setState(() {
                                          _hideSeekBackwardButton = false;
                                          _mountSeekBackwardButton = false;
                                        });
                                      }
                                    },
                                    child: _BackwardSeekIndicator(
                                      onChanged: (value) {
                                        _seekBarDeltaValueNotifier.value =
                                            -value;
                                      },
                                      onSubmitted: (value) {
                                        setState(() {
                                          _hideSeekBackwardButton = true;
                                        });
                                        var result = controller(context)
                                                .player
                                                .state
                                                .position -
                                            value;
                                        result = result.clamp(
                                          Duration.zero,
                                          controller(context)
                                              .player
                                              .state
                                              .duration,
                                        );
                                        controller(context).player.seek(result);
                                      },
                                    ),
                                  )
                                : const SizedBox(),
                          ),
                          //Area in the middle where the double-tap seek buttons are ignored in
                          const Expanded(child: SizedBox()),
                          Expanded(
                            flex: 2,
                            child: _mountSeekForwardButton
                                ? TweenAnimationBuilder<double>(
                                    tween: Tween<double>(
                                      begin: 0.0,
<<<<<<< HEAD
                                      end: _hideSeekForwardButton
                                          ? 0.000001
                                          : 1.0,
=======
                                      end: _hideSeekForwardButton ? 0.0 : 1.0,
>>>>>>> 00d82374
                                    ),
                                    duration: const Duration(milliseconds: 200),
                                    builder: (context, value, child) => Opacity(
                                      opacity: value,
                                      child: child,
                                    ),
                                    onEnd: () {
                                      if (_hideSeekForwardButton) {
                                        setState(() {
                                          _hideSeekForwardButton = false;
                                          _mountSeekForwardButton = false;
                                        });
                                      }
                                    },
                                    child: _ForwardSeekIndicator(
                                      onChanged: (value) {
                                        _seekBarDeltaValueNotifier.value =
                                            value;
                                      },
                                      onSubmitted: (value) {
                                        setState(() {
                                          _hideSeekForwardButton = true;
                                        });

                                        var result = controller(context)
                                                .player
                                                .state
                                                .position +
                                            value;
                                        result = result.clamp(
                                          Duration.zero,
                                          controller(context)
                                              .player
                                              .state
                                              .duration,
                                        );
                                        controller(context).player.seek(result);
                                      },
                                    ),
                                  )
                                : const SizedBox(),
                          ),
                        ],
                      ),
                    ),
              ],
            ),
          ),
        );
      }),
    );
  }
}

// SEEK BAR

/// Material design seek bar.
class MaterialSeekBar extends StatefulWidget {
  final ValueNotifier<Duration>? delta;
  final VoidCallback? onSeekStart;
  final VoidCallback? onSeekEnd;

  const MaterialSeekBar({
    Key? key,
    this.delta,
    this.onSeekStart,
    this.onSeekEnd,
  }) : super(key: key);

  @override
  MaterialSeekBarState createState() => MaterialSeekBarState();
}

class MaterialSeekBarState extends State<MaterialSeekBar> {
  bool tapped = false;
  double slider = 0.0;

  late bool playing = controller(context).player.state.playing;
  late Duration position = controller(context).player.state.position;
  late Duration duration = controller(context).player.state.duration;
  late Duration buffer = controller(context).player.state.buffer;

  final List<StreamSubscription> subscriptions = [];

  @override
  void setState(VoidCallback fn) {
    if (mounted) {
      super.setState(fn);
    }
  }

  void listener() {
    setState(() {
      final delta = widget.delta?.value ?? Duration.zero;
      position = controller(context).player.state.position + delta;
    });
  }

  @override
  void initState() {
    super.initState();
    widget.delta?.addListener(listener);
  }

  @override
  void didChangeDependencies() {
    super.didChangeDependencies();
    if (subscriptions.isEmpty && widget.delta == null) {
      subscriptions.addAll(
        [
          controller(context).player.stream.playing.listen((event) {
            setState(() {
              playing = event;
            });
          }),
          controller(context).player.stream.completed.listen((event) {
            setState(() {
              position = Duration.zero;
            });
          }),
          controller(context).player.stream.position.listen((event) {
            setState(() {
              if (!tapped) {
                position = event;
              }
            });
          }),
          controller(context).player.stream.duration.listen((event) {
            setState(() {
              duration = event;
            });
          }),
          controller(context).player.stream.buffer.listen((event) {
            setState(() {
              buffer = event;
            });
          }),
        ],
      );
    }
  }

  @override
  void dispose() {
    widget.delta?.removeListener(listener);
    for (final subscription in subscriptions) {
      subscription.cancel();
    }
    super.dispose();
  }

  void onPointerMove(PointerMoveEvent e, BoxConstraints constraints) {
    final percent = e.localPosition.dx / constraints.maxWidth;
    setState(() {
      tapped = true;
      slider = percent.clamp(0.0, 1.0);
    });
  }

  void onPointerDown() {
    widget.onSeekStart?.call();
    setState(() {
      tapped = true;
    });
  }

  void onPointerUp() {
    widget.onSeekEnd?.call();
    setState(() {
      tapped = false;
    });
    controller(context).player.seek(duration * slider);
    setState(() {
      // Explicitly set the position to prevent the slider from jumping.
      position = duration * slider;
    });
  }

  void onPanStart(DragStartDetails e, BoxConstraints constraints) {
    final percent = e.localPosition.dx / constraints.maxWidth;
    setState(() {
      tapped = true;
      slider = percent.clamp(0.0, 1.0);
    });
  }

  void onPanDown(DragDownDetails e, BoxConstraints constraints) {
    final percent = e.localPosition.dx / constraints.maxWidth;
    setState(() {
      tapped = true;
      slider = percent.clamp(0.0, 1.0);
    });
  }

  void onPanUpdate(DragUpdateDetails e, BoxConstraints constraints) {
    final percent = e.localPosition.dx / constraints.maxWidth;
    setState(() {
      tapped = true;
      slider = percent.clamp(0.0, 1.0);
    });
  }

  /// Returns the current playback position in percentage.
  double get positionPercent {
    if (position == Duration.zero || duration == Duration.zero) {
      return 0.0;
    } else {
      final value = position.inMilliseconds / duration.inMilliseconds;
      return value.clamp(0.0, 1.0);
    }
  }

  /// Returns the current playback buffer position in percentage.
  double get bufferPercent {
    if (buffer == Duration.zero || duration == Duration.zero) {
      return 0.0;
    } else {
      final value = buffer.inMilliseconds / duration.inMilliseconds;
      return value.clamp(0.0, 1.0);
    }
  }

  @override
  Widget build(BuildContext context) {
    return Container(
      clipBehavior: Clip.none,
      margin: _theme(context).seekBarMargin,
      child: LayoutBuilder(
        builder: (context, constraints) => MouseRegion(
          cursor: SystemMouseCursors.click,
          child: GestureDetector(
            onHorizontalDragUpdate: (_) {},
            onPanStart: (e) => onPanStart(e, constraints),
            onPanDown: (e) => onPanDown(e, constraints),
            onPanUpdate: (e) => onPanUpdate(e, constraints),
            child: Listener(
              onPointerMove: (e) => onPointerMove(e, constraints),
              onPointerDown: (e) => onPointerDown(),
              onPointerUp: (e) => onPointerUp(),
              child: Container(
                color: Colors.transparent,
                width: constraints.maxWidth,
                alignment: _theme(context).seekBarAlignment,
                height: _theme(context).seekBarContainerHeight,
                child: Stack(
                  clipBehavior: Clip.none,
                  alignment: Alignment.bottomCenter,
                  children: [
                    Container(
                      width: constraints.maxWidth,
                      height: _theme(context).seekBarHeight,
                      alignment: Alignment.bottomLeft,
                      color: _theme(context).seekBarColor,
                      child: Stack(
                        clipBehavior: Clip.none,
                        alignment: Alignment.bottomLeft,
                        children: [
                          Container(
                            width: constraints.maxWidth * bufferPercent,
                            color: _theme(context).seekBarBufferColor,
                          ),
                          Container(
                            width: tapped
                                ? constraints.maxWidth * slider
                                : constraints.maxWidth * positionPercent,
                            color: _theme(context).seekBarPositionColor,
                          ),
                        ],
                      ),
                    ),
                    Positioned(
                      left: tapped
                          ? (constraints.maxWidth -
                                  _theme(context).seekBarThumbSize / 2) *
                              slider
                          : (constraints.maxWidth -
                                  _theme(context).seekBarThumbSize / 2) *
                              positionPercent,
                      bottom: -1.0 * _theme(context).seekBarThumbSize / 2 +
                          _theme(context).seekBarHeight / 2,
                      child: Container(
                        width: _theme(context).seekBarThumbSize,
                        height: _theme(context).seekBarThumbSize,
                        decoration: BoxDecoration(
                          color: _theme(context).seekBarThumbColor,
                          borderRadius: BorderRadius.circular(
                            _theme(context).seekBarThumbSize / 2,
                          ),
                        ),
                      ),
                    ),
                  ],
                ),
              ),
            ),
          ),
        ),
      ),
    );
  }
}

// BUTTON: PLAY/PAUSE

/// A material design play/pause button.
class MaterialPlayOrPauseButton extends StatefulWidget {
  /// Overriden icon size for [MaterialSkipPreviousButton].
  final double? iconSize;

  /// Overriden icon color for [MaterialSkipPreviousButton].
  final Color? iconColor;

  const MaterialPlayOrPauseButton({
    super.key,
    this.iconSize,
    this.iconColor,
  });

  @override
  MaterialPlayOrPauseButtonState createState() =>
      MaterialPlayOrPauseButtonState();
}

class MaterialPlayOrPauseButtonState extends State<MaterialPlayOrPauseButton>
    with SingleTickerProviderStateMixin {
  late final animation = AnimationController(
    vsync: this,
    value: controller(context).player.state.playing ? 1 : 0,
    duration: const Duration(milliseconds: 200),
  );

  StreamSubscription<bool>? subscription;

  @override
  void setState(VoidCallback fn) {
    if (mounted) {
      super.setState(fn);
    }
  }

  @override
  void didChangeDependencies() {
    super.didChangeDependencies();
    subscription ??= controller(context).player.stream.playing.listen((event) {
      if (event) {
        animation.forward();
      } else {
        animation.reverse();
      }
    });
  }

  @override
  void dispose() {
    animation.dispose();
    subscription?.cancel();
    super.dispose();
  }

  @override
  Widget build(BuildContext context) {
    return IconButton(
      onPressed: controller(context).player.playOrPause,
      iconSize: widget.iconSize ?? _theme(context).buttonBarButtonSize,
      color: widget.iconColor ?? _theme(context).buttonBarButtonColor,
      icon: IgnorePointer(
        child: AnimatedIcon(
          progress: animation,
          icon: AnimatedIcons.play_pause,
          size: widget.iconSize ?? _theme(context).buttonBarButtonSize,
          color: widget.iconColor ?? _theme(context).buttonBarButtonColor,
        ),
      ),
    );
  }
}

// BUTTON: SKIP NEXT

/// Material design skip next button.
class MaterialSkipNextButton extends StatelessWidget {
  /// Icon for [MaterialSkipNextButton].
  final Widget? icon;

  /// Overriden icon size for [MaterialSkipNextButton].
  final double? iconSize;

  /// Overriden icon color for [MaterialSkipNextButton].
  final Color? iconColor;

  const MaterialSkipNextButton({
    Key? key,
    this.icon,
    this.iconSize,
    this.iconColor,
  }) : super(key: key);

  @override
  Widget build(BuildContext context) {
    if (!_theme(context).automaticallyImplySkipNextButton ||
        (controller(context).player.state.playlist.medias.length > 1 &&
            _theme(context).automaticallyImplySkipNextButton)) {
      return IconButton(
        onPressed: controller(context).player.next,
        icon: icon ?? const Icon(Icons.skip_next),
        iconSize: iconSize ?? _theme(context).buttonBarButtonSize,
        color: iconColor ?? _theme(context).buttonBarButtonColor,
      );
    }
    return const SizedBox.shrink();
  }
}

// BUTTON: SKIP PREVIOUS

/// Material design skip previous button.
class MaterialSkipPreviousButton extends StatelessWidget {
  /// Icon for [MaterialSkipPreviousButton].
  final Widget? icon;

  /// Overriden icon size for [MaterialSkipPreviousButton].
  final double? iconSize;

  /// Overriden icon color for [MaterialSkipPreviousButton].
  final Color? iconColor;

  const MaterialSkipPreviousButton({
    Key? key,
    this.icon,
    this.iconSize,
    this.iconColor,
  }) : super(key: key);

  @override
  Widget build(BuildContext context) {
    if (!_theme(context).automaticallyImplySkipPreviousButton ||
        (controller(context).player.state.playlist.medias.length > 1 &&
            _theme(context).automaticallyImplySkipPreviousButton)) {
      return IconButton(
        onPressed: controller(context).player.previous,
        icon: icon ?? const Icon(Icons.skip_previous),
        iconSize: iconSize ?? _theme(context).buttonBarButtonSize,
        color: iconColor ?? _theme(context).buttonBarButtonColor,
      );
    }
    return const SizedBox.shrink();
  }
}

// BUTTON: FULL SCREEN

/// Material design fullscreen button.
class MaterialFullscreenButton extends StatelessWidget {
  /// Icon for [MaterialFullscreenButton].
  final Widget? icon;

  /// Overriden icon size for [MaterialFullscreenButton].
  final double? iconSize;

  /// Overriden icon color for [MaterialFullscreenButton].
  final Color? iconColor;

  const MaterialFullscreenButton({
    Key? key,
    this.icon,
    this.iconSize,
    this.iconColor,
  }) : super(key: key);

  @override
  Widget build(BuildContext context) {
    return IconButton(
      onPressed: () => toggleFullscreen(context),
      icon: icon ??
          (isFullscreen(context)
              ? const Icon(Icons.fullscreen_exit)
              : const Icon(Icons.fullscreen)),
      iconSize: iconSize ?? _theme(context).buttonBarButtonSize,
      color: iconColor ?? _theme(context).buttonBarButtonColor,
    );
  }
}

// BUTTON: CUSTOM

/// Material design custom button.
class MaterialCustomButton extends StatelessWidget {
  /// Icon for [MaterialCustomButton].
  final Widget? icon;

  /// Icon size for [MaterialCustomButton].
  final double? iconSize;

  /// Icon color for [MaterialCustomButton].
  final Color? iconColor;

  /// The callback that is called when the button is tapped or otherwise activated.
  final VoidCallback onPressed;

  const MaterialCustomButton({
    Key? key,
    this.icon,
    this.iconSize,
    this.iconColor,
    required this.onPressed,
  }) : super(key: key);

  @override
  Widget build(BuildContext context) {
    return IconButton(
      onPressed: onPressed,
      icon: icon ?? const Icon(Icons.settings),
      padding: EdgeInsets.zero,
      iconSize: iconSize ?? _theme(context).buttonBarButtonSize,
      color: iconColor ?? _theme(context).buttonBarButtonColor,
    );
  }
}

// POSITION INDICATOR

/// Material design position indicator.
class MaterialPositionIndicator extends StatefulWidget {
  /// Overriden [TextStyle] for the [MaterialPositionIndicator].
  final TextStyle? style;
  const MaterialPositionIndicator({super.key, this.style});

  @override
  MaterialPositionIndicatorState createState() =>
      MaterialPositionIndicatorState();
}

class MaterialPositionIndicatorState extends State<MaterialPositionIndicator> {
  late Duration position = controller(context).player.state.position;
  late Duration duration = controller(context).player.state.duration;

  final List<StreamSubscription> subscriptions = [];

  @override
  void setState(VoidCallback fn) {
    if (mounted) {
      super.setState(fn);
    }
  }

  @override
  void didChangeDependencies() {
    super.didChangeDependencies();
    if (subscriptions.isEmpty) {
      subscriptions.addAll(
        [
          controller(context).player.stream.position.listen((event) {
            setState(() {
              position = event;
            });
          }),
          controller(context).player.stream.duration.listen((event) {
            setState(() {
              duration = event;
            });
          }),
        ],
      );
    }
  }

  @override
  void dispose() {
    for (final subscription in subscriptions) {
      subscription.cancel();
    }
    super.dispose();
  }

  @override
  Widget build(BuildContext context) {
    return Text(
      '${position.label(reference: duration)} / ${duration.label(reference: duration)}',
      style: widget.style ??
          TextStyle(
            height: 1.0,
            fontSize: 12.0,
            color: _theme(context).buttonBarButtonColor,
          ),
    );
  }
}

class _BackwardSeekIndicator extends StatefulWidget {
  final void Function(Duration) onChanged;
  final void Function(Duration) onSubmitted;
  const _BackwardSeekIndicator({
    Key? key,
    required this.onChanged,
    required this.onSubmitted,
  }) : super(key: key);

  @override
  State<_BackwardSeekIndicator> createState() => _BackwardSeekIndicatorState();
}

class _BackwardSeekIndicatorState extends State<_BackwardSeekIndicator> {
  Duration value = const Duration(seconds: 10);

  Timer? timer;

  @override
  void setState(VoidCallback fn) {
    if (mounted) {
      super.setState(fn);
    }
  }

  @override
  void initState() {
    super.initState();
    timer = Timer(const Duration(milliseconds: 400), () {
      widget.onSubmitted.call(value);
    });
  }

  void increment() {
    timer?.cancel();
    timer = Timer(const Duration(milliseconds: 400), () {
      widget.onSubmitted.call(value);
    });
    widget.onChanged.call(value);
    setState(() {
      value += const Duration(seconds: 10);
    });
  }

  @override
  Widget build(BuildContext context) {
    return Container(
      decoration: const BoxDecoration(
        gradient: LinearGradient(
          colors: [
            Color(0x88767676),
            Color(0x00767676),
          ],
          begin: Alignment.centerLeft,
          end: Alignment.centerRight,
        ),
      ),
      child: InkWell(
        splashColor: const Color(0x44767676),
        onTap: increment,
        child: Center(
          child: Column(
            mainAxisSize: MainAxisSize.min,
            mainAxisAlignment: MainAxisAlignment.center,
            crossAxisAlignment: CrossAxisAlignment.center,
            children: [
              const Icon(
                Icons.fast_rewind,
                size: 24.0,
                color: Color(0xFFFFFFFF),
              ),
              const SizedBox(height: 8.0),
              Text(
                '${value.inSeconds} seconds',
                style: const TextStyle(
                  fontSize: 12.0,
                  color: Color(0xFFFFFFFF),
                ),
              ),
            ],
          ),
        ),
      ),
    );
  }
}

class _ForwardSeekIndicator extends StatefulWidget {
  final void Function(Duration) onChanged;
  final void Function(Duration) onSubmitted;
  const _ForwardSeekIndicator({
    Key? key,
    required this.onChanged,
    required this.onSubmitted,
  }) : super(key: key);

  @override
  State<_ForwardSeekIndicator> createState() => _ForwardSeekIndicatorState();
}

class _ForwardSeekIndicatorState extends State<_ForwardSeekIndicator> {
  Duration value = const Duration(seconds: 10);

  Timer? timer;

  @override
  void setState(VoidCallback fn) {
    if (mounted) {
      super.setState(fn);
    }
  }

  @override
  void initState() {
    super.initState();
    timer = Timer(const Duration(milliseconds: 400), () {
      widget.onSubmitted.call(value);
    });
  }

  void increment() {
    timer?.cancel();
    timer = Timer(const Duration(milliseconds: 400), () {
      widget.onSubmitted.call(value);
    });
    widget.onChanged.call(value);
    setState(() {
      value += const Duration(seconds: 10);
    });
  }

  @override
  Widget build(BuildContext context) {
    return Container(
      decoration: const BoxDecoration(
        gradient: LinearGradient(
          colors: [
            Color(0x00767676),
            Color(0x88767676),
          ],
          begin: Alignment.centerLeft,
          end: Alignment.centerRight,
        ),
      ),
      child: InkWell(
        splashColor: const Color(0x44767676),
        onTap: increment,
        child: Center(
          child: Column(
            mainAxisSize: MainAxisSize.min,
            mainAxisAlignment: MainAxisAlignment.center,
            crossAxisAlignment: CrossAxisAlignment.center,
            children: [
              const Icon(
                Icons.fast_forward,
                size: 24.0,
                color: Color(0xFFFFFFFF),
              ),
              const SizedBox(height: 8.0),
              Text(
                '${value.inSeconds} seconds',
                style: const TextStyle(
                  fontSize: 12.0,
                  color: Color(0xFFFFFFFF),
                ),
              ),
            ],
          ),
        ),
      ),
    );
  }
}<|MERGE_RESOLUTION|>--- conflicted
+++ resolved
@@ -1360,13 +1360,9 @@
                                 ? TweenAnimationBuilder<double>(
                                     tween: Tween<double>(
                                       begin: 0.0,
-<<<<<<< HEAD
                                       end: _hideSeekBackwardButton
                                           ? 0.000001
                                           : 1.0,
-=======
-                                      end: _hideSeekBackwardButton ? 0.0 : 1.0,
->>>>>>> 00d82374
                                     ),
                                     duration: const Duration(milliseconds: 200),
                                     builder: (context, value, child) => Opacity(
@@ -1416,13 +1412,9 @@
                                 ? TweenAnimationBuilder<double>(
                                     tween: Tween<double>(
                                       begin: 0.0,
-<<<<<<< HEAD
                                       end: _hideSeekForwardButton
                                           ? 0.000001
                                           : 1.0,
-=======
-                                      end: _hideSeekForwardButton ? 0.0 : 1.0,
->>>>>>> 00d82374
                                     ),
                                     duration: const Duration(milliseconds: 200),
                                     builder: (context, value, child) => Opacity(
