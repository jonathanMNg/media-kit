/// This file is a part of media_kit (https://github.com/media-kit/media-kit).
///
/// Copyright © 2021 & onwards, Hitesh Kumar Saini <saini123hitesh@gmail.com>.
/// All rights reserved.
/// Use of this source code is governed by MIT license that can be found in the LICENSE file.
// ignore_for_file: avoid_web_libraries_in_flutter
import 'dart:html';
import 'dart:async';
import 'package:flutter/widgets.dart';
import 'package:media_kit_video/media_kit_video.dart';

import 'package:media_kit_video/media_kit_video_controls/media_kit_video_controls.dart'
    as media_kit_video_controls;
import 'package:media_kit_video/src/utils/dispose_safe_notifer.dart';

import 'package:media_kit_video/src/utils/wakelock.dart';

/// {@template video}
///
/// Video
/// -----
/// [Video] widget is used to display video output.
///
/// Use [VideoController] to initialize & handle the video rendering.
///
/// **Example:**
///
/// ```dart
/// class MyScreen extends StatefulWidget {
///   const MyScreen({Key? key}) : super(key: key);
///   @override
///   State<MyScreen> createState() => MyScreenState();
/// }
///
/// class MyScreenState extends State<MyScreen> {
///   late final player = Player();
///   late final controller = VideoController(player);
///
///   @override
///   void initState() {
///     super.initState();
///     player.open(Media('https://user-images.githubusercontent.com/28951144/229373695-22f88f13-d18f-4288-9bf1-c3e078d83722.mp4'));
///   }
///
///   @override
///   void dispose() {
///     player.dispose();
///     super.dispose();
///   }
///
///   @override
///   Widget build(BuildContext context) {
///     return Scaffold(
///       body: Video(
///         controller: controller,
///       ),
///     );
///   }
/// }
/// ```
///
/// {@endtemplate}
class Video extends StatefulWidget {
  /// The [VideoController] reference to control this [Video] output.
  final VideoController controller;

  /// Height of this viewport.
  final double? width;

  /// Width of this viewport.
  final double? height;

  /// Fit of the viewport.
  final BoxFit fit;

  /// Background color to fill the video background.
  final Color fill;

  /// Alignment of the viewport.
  final Alignment alignment;

  /// Preferred aspect ratio of the viewport.
  final double? aspectRatio;

  /// Filter quality of the [Texture] widget displaying the video output.
  final FilterQuality filterQuality;

  /// Video controls builder.
  final /* VideoControlsBuilder? */ dynamic controls;

  /// Whether to acquire wake lock while playing the video.
  final bool wakelock;

  /// Whether to pause the video when application enters background mode.
  final bool pauseUponEnteringBackgroundMode;

  /// Whether to resume the video when application enters foreground mode.
  ///
  /// This attribute is only applicable if [pauseUponEnteringBackgroundMode] is `true`.
  ///
  final bool resumeUponEnteringForegroundMode;

  /// The configuration for subtitles e.g. [TextStyle] & padding etc.
  final SubtitleViewConfiguration subtitleViewConfiguration;

  /// The callback invoked when the [Video] enters fullscreen.
  final Future<void> Function() onEnterFullscreen;

  /// The callback invoked when the [Video] exits fullscreen.
  final Future<void> Function() onExitFullscreen;

  /// {@macro video}
  const Video({
    Key? key,
    required this.controller,
    this.width,
    this.height,
    this.fit = BoxFit.contain,
    this.fill = const Color(0xFF000000),
    this.alignment = Alignment.center,
    this.aspectRatio,
    this.filterQuality = FilterQuality.low,
    this.controls = media_kit_video_controls.AdaptiveVideoControls,
    this.wakelock = true,
    this.pauseUponEnteringBackgroundMode = true,
    this.resumeUponEnteringForegroundMode = false,
    this.subtitleViewConfiguration = const SubtitleViewConfiguration(),
    this.onEnterFullscreen = defaultEnterNativeFullscreen,
    this.onExitFullscreen = defaultExitNativeFullscreen,
  }) : super(key: key);

  @override
  State<Video> createState() => VideoState();
}

class VideoState extends State<Video> with WidgetsBindingObserver {
  late final _contextNotifier = DisposeSafeNotifier<BuildContext?>(null);
  late ValueNotifier<VideoViewParameters> _videoViewParametersNotifier;
  late bool _disposeNotifiers;
  final _subtitleViewKey = GlobalKey<SubtitleViewState>();
  final _wakelock = Wakelock();
  final _subscriptions = <StreamSubscription>[];
  late int? _width = widget.controller.player.state.width;
  late int? _height = widget.controller.player.state.height;
  late bool _visible = (_width ?? 0) > 0 && (_height ?? 0) > 0;
  bool _pauseDueToPauseUponEnteringBackgroundMode = false;

  ValueKey _key = const ValueKey(true);

  // Public API:

  bool isFullscreen() {
    return media_kit_video_controls.isFullscreen(_contextNotifier.value!);
  }

  Future<void> enterFullscreen() {
    return media_kit_video_controls.enterFullscreen(_contextNotifier.value!);
  }

  Future<void> exitFullscreen() {
    return media_kit_video_controls.exitFullscreen(_contextNotifier.value!);
  }

  Future<void> toggleFullscreen() {
    return media_kit_video_controls.toggleFullscreen(_contextNotifier.value!);
  }

  void setSubtitleViewPadding(
    EdgeInsets padding, {
    Duration duration = const Duration(milliseconds: 100),
  }) {
    return _subtitleViewKey.currentState?.setPadding(
      padding,
      duration: duration,
    );
  }

  void update({
    double? width,
    double? height,
    BoxFit? fit,
    Color? fill,
    Alignment? alignment,
    double? aspectRatio,
    FilterQuality? filterQuality,
    /* VideoControlsBuilder? */ dynamic controls,
    SubtitleViewConfiguration? subtitleViewConfiguration,
  }) {
    _videoViewParametersNotifier.value =
        _videoViewParametersNotifier.value.copyWith(
      width: width,
      height: height,
      fit: fit,
      fill: fill,
      alignment: alignment,
      aspectRatio: aspectRatio,
      filterQuality: filterQuality,
      controls: controls,
      subtitleViewConfiguration: subtitleViewConfiguration,
    );
  }

  @override
<<<<<<< HEAD
  void didUpdateWidget(covariant Video oldWidget) {
    super.didUpdateWidget(oldWidget);

    final currentParams = _videoViewParametersNotifier.value;

    final newParams = currentParams.copyWith(
      width:
          widget.width != oldWidget.width ? widget.width : currentParams.width,
      height: widget.height != oldWidget.height
          ? widget.height
          : currentParams.height,
      fit: widget.fit != oldWidget.fit ? widget.fit : currentParams.fit,
      fill: widget.fill != oldWidget.fill ? widget.fill : currentParams.fill,
      alignment: widget.alignment != oldWidget.alignment
          ? widget.alignment
          : currentParams.alignment,
      aspectRatio: widget.aspectRatio != oldWidget.aspectRatio
          ? widget.aspectRatio
          : currentParams.aspectRatio,
      filterQuality: widget.filterQuality != oldWidget.filterQuality
          ? widget.filterQuality
          : currentParams.filterQuality,
      controls: widget.controls != oldWidget.controls
          ? widget.controls
          : currentParams.controls,
      subtitleViewConfiguration: widget.subtitleViewConfiguration !=
              oldWidget.subtitleViewConfiguration
          ? widget.subtitleViewConfiguration
          : currentParams.subtitleViewConfiguration,
    );

    if (newParams != currentParams) {
      WidgetsBinding.instance.addPostFrameCallback((_) {
        _videoViewParametersNotifier.value = newParams;
      });
    }
=======
  void didChangeDependencies() {
    _videoViewParametersNotifier =
        media_kit_video_controls.VideoStateInheritedWidget.maybeOf(
              context,
            )?.videoViewParametersNotifier ??
            ValueNotifier<VideoViewParameters>(
              VideoViewParameters(
                width: widget.width,
                height: widget.height,
                fit: widget.fit,
                fill: widget.fill,
                alignment: widget.alignment,
                aspectRatio: widget.aspectRatio,
                filterQuality: widget.filterQuality,
                controls: widget.controls,
                subtitleViewConfiguration: widget.subtitleViewConfiguration,
              ),
            );
    _disposeNotifiers =
        media_kit_video_controls.VideoStateInheritedWidget.maybeOf(
              context,
            )?.disposeNotifiers ??
            true;
    super.didChangeDependencies();
>>>>>>> 50c510d0
  }

  @override
  void didChangeAppLifecycleState(AppLifecycleState state) {
    if (widget.pauseUponEnteringBackgroundMode) {
      if ([
        AppLifecycleState.paused,
        AppLifecycleState.detached,
      ].contains(state)) {
        if (widget.controller.player.state.playing) {
          _pauseDueToPauseUponEnteringBackgroundMode = true;
          widget.controller.player.pause();
        }
      } else {
        if (widget.resumeUponEnteringForegroundMode &&
            _pauseDueToPauseUponEnteringBackgroundMode) {
          _pauseDueToPauseUponEnteringBackgroundMode = false;
          widget.controller.player.play();
        }
      }
    }
  }

  @override
  void initState() {
    super.initState();
    WidgetsBinding.instance.addObserver(this);
    // --------------------------------------------------
    // Do not show the video frame until width & height are available.
    // Since [ValueNotifier<Rect?>] inside [VideoController] only gets updated by the render loop (i.e. it will not fire when video's width & height are not available etc.), it's important to handle this separately here.
    _subscriptions.addAll(
      [
        widget.controller.player.stream.width.listen(
          (value) {
            _width = value;
            final visible = (_width ?? 0) > 0 && (_height ?? 0) > 0;
            if (_visible != visible) {
              setState(() {
                _visible = visible;
              });
            }
          },
        ),
        widget.controller.player.stream.height.listen(
          (value) {
            _height = value;
            final visible = (_width ?? 0) > 0 && (_height ?? 0) > 0;
            if (_visible != visible) {
              setState(() {
                _visible = visible;
              });
            }
          },
        ),
      ],
    );
    // --------------------------------------------------
    if (widget.wakelock) {
      if (widget.controller.player.state.playing) {
        _wakelock.enable();
      }
      _subscriptions.add(
        widget.controller.player.stream.playing.listen(
          (value) {
            if (value) {
              _wakelock.enable();
            } else {
              _wakelock.disable();
            }
          },
        ),
      );
    }
  }

  @override
  void dispose() {
    WidgetsBinding.instance.removeObserver(this);
    _wakelock.disable();
    for (final subscription in _subscriptions) {
      subscription.cancel();
    }
    if (_disposeNotifiers) {
      _videoViewParametersNotifier.dispose();
      _contextNotifier.dispose();
      VideoStateInheritedWidgetContextNotifierState.fallback.remove(this);
    }

    super.dispose();
  }

  void refreshView() {
    setState(() {
      _key = ValueKey(!_key.value);
    });
  }

  @override
  Widget build(BuildContext context) {
    return media_kit_video_controls.VideoStateInheritedWidget(
      state: this as dynamic,
      contextNotifier: _contextNotifier,
      videoViewParametersNotifier: _videoViewParametersNotifier,
      child: ValueListenableBuilder<VideoViewParameters>(
        valueListenable: _videoViewParametersNotifier,
        builder: (context, videoViewParameters, _) {
          return Container(
            clipBehavior: Clip.none,
            width: videoViewParameters.width,
            height: videoViewParameters.height,
            color: videoViewParameters.fill,
            child: Stack(
              fit: StackFit.expand,
              children: [
                ClipRect(
                  child: FittedBox(
                    fit: videoViewParameters.fit,
                    alignment: videoViewParameters.alignment,
                    child: ValueListenableBuilder<PlatformVideoController?>(
                      valueListenable: widget.controller.notifier,
                      builder: (context, notifier, _) => notifier == null
                          ? const SizedBox.shrink()
                          : ValueListenableBuilder<int?>(
                              valueListenable: notifier.id,
                              builder: (context, id, _) {
                                return ValueListenableBuilder<Rect?>(
                                  valueListenable: notifier.rect,
                                  builder: (context, rect, _) {
                                    if (id != null &&
                                        rect != null &&
                                        _visible) {
                                      return SizedBox(
                                        // Apply aspect ratio if provided.
                                        width:
                                            videoViewParameters.aspectRatio ==
                                                    null
                                                ? rect.width
                                                : rect.height *
                                                    videoViewParameters
                                                        .aspectRatio!,
                                        height: rect.height,
                                        child: HtmlElementView(
                                          key: _key,
                                          viewType:
                                              'com.alexmercerind.media_kit_video.$id',
                                        ),
                                      );
                                    }
                                    return const SizedBox.shrink();
                                  },
                                );
                              },
                            ),
                    ),
                  ),
                ),
                if (videoViewParameters.subtitleViewConfiguration.visible &&
                    !(widget.controller.player.platform?.configuration.libass ??
                        false))
                  Positioned.fill(
                    child: SubtitleView(
                      controller: widget.controller,
                      key: _subtitleViewKey,
                      configuration:
                          videoViewParameters.subtitleViewConfiguration,
                    ),
                  ),
                if (videoViewParameters.controls != null)
                  Positioned.fill(
                    child: videoViewParameters.controls!.call(this as dynamic),
                  ),
              ],
            ),
          );
        },
      ),
    );
  }
}

// --------------------------------------------------

/// Makes the native window enter fullscreen.
Future<void> defaultEnterNativeFullscreen() async {
  try {
    await document.documentElement?.requestFullscreen();
  } catch (exception, stacktrace) {
    debugPrint(exception.toString());
    debugPrint(stacktrace.toString());
  }
}

/// Makes the native window exit fullscreen.
Future<void> defaultExitNativeFullscreen() async {
  try {
    document.exitFullscreen();
  } catch (exception, stacktrace) {
    debugPrint(exception.toString());
    debugPrint(stacktrace.toString());
  }
}

// --------------------------------------------------<|MERGE_RESOLUTION|>--- conflicted
+++ resolved
@@ -201,7 +201,6 @@
   }
 
   @override
-<<<<<<< HEAD
   void didUpdateWidget(covariant Video oldWidget) {
     super.didUpdateWidget(oldWidget);
 
@@ -238,7 +237,9 @@
         _videoViewParametersNotifier.value = newParams;
       });
     }
-=======
+  }
+
+  @override
   void didChangeDependencies() {
     _videoViewParametersNotifier =
         media_kit_video_controls.VideoStateInheritedWidget.maybeOf(
@@ -263,7 +264,6 @@
             )?.disposeNotifiers ??
             true;
     super.didChangeDependencies();
->>>>>>> 50c510d0
   }
 
   @override
